--- conflicted
+++ resolved
@@ -179,17 +179,11 @@
         self.log("pre_send(%d)" % test_number, 10)
         self.test_number = test_number
 
-<<<<<<< HEAD
     def start_target(self):
         """
         Start up the target process by issuing the commands in self.start_commands.
-=======
-    def start_target (self):
-        """
-        Start up the target process by issuing the commands in self.start_commands.
 
         @returns True if successful. No failure detection yet.
->>>>>>> 9ce6ff33
         """
 
         self.log("starting target process")
