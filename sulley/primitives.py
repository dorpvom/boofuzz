--- conflicted
+++ resolved
@@ -783,16 +783,10 @@
         else:
             # if the sign flag is raised and we are dealing with a signed integer (first bit is 1).
             if self.signed and self.to_binary()[0] == "1":
-<<<<<<< HEAD
-                max_num = self.to_decimal("0" + "1" * (self.width - 1))
-                # chop off the sign bit.
-                val = self.to_binary() & max_num
-=======
                 max_num = self.to_decimal("1" + "0" * (self.width - 1))
 
                 # mask off the sign bit.
                 val = self.value & self.to_decimal("1" * (self.width - 1))
->>>>>>> 6342b775
 
                 # account for the fact that the negative scale works backwards.
                 val = max_num - val - 1
