import random
import struct

from constants import LITTLE_ENDIAN

# TODO: Change primitives to yield instead of returning a bunch of trues (if possible)


class BasePrimitive(object):
    """
    The primitive base class implements common functionality shared across most primitives.
    """

    def __init__(self):
        self.fuzz_complete = False  # this flag is raised when the mutations are exhausted.
        self.fuzz_library = []  # library of static fuzz heuristics to cycle through.
        self.fuzzable = True  # flag controlling whether or not the given primitive is to be fuzzed.
        self.mutant_index = 0  # current mutation index into the fuzz library.
        self.original_value = None  # original value of primitive.
        self.rendered = ""  # rendered value of primitive.
        self.value = None  # current value of primitive.

    def exhaust(self):
        """
        Exhaust the possible mutations for this primitive.

        @rtype:  int
        @return: The number of mutations to reach exhaustion
        """

        num = self.num_mutations() - self.mutant_index

        self.fuzz_complete = True
        self.mutant_index = self.num_mutations()
        self.value = self.original_value

        return num

    def mutate(self):
        """
        Mutate the primitive by stepping through the fuzz library, return False on completion.

        @rtype:  bool
        @return: True on success, False otherwise.
        """

        # if we've ran out of mutations, raise the completion flag.
        if self.mutant_index == self.num_mutations():
            self.fuzz_complete = True

        # if fuzzing was disabled or complete, and mutate() is called, ensure the original value is restored.
        if not self.fuzzable or self.fuzz_complete:
            self.value = self.original_value
            return False

        # update the current value from the fuzz library.
        self.value = self.fuzz_library[self.mutant_index]

        # increment the mutation count.
        self.mutant_index += 1

        return True

    def num_mutations(self):
        """
        Calculate and return the total number of mutations for this individual primitive.

        @rtype:  int
        @return: Number of mutated forms this primitive can take
        """

        return len(self.fuzz_library)

    def render(self):
        """
        Nothing fancy on render, simply return the value.
        """

        self.rendered = self.value
        return self.rendered

    def reset(self):
        """
        Reset this primitive to the starting mutation state.
        """

        self.fuzz_complete = False
        self.mutant_index = 0
        self.value = self.original_value

    def __repr__(self):
        return '<%s %s>' % (self.__class__.__name__, repr(self.value))


class Delim(BasePrimitive):
    def __init__(self, value=None, fuzzable=True, name=None):
        """
        Represent a delimiter such as :,\r,\n, ,=,>,< etc... Mutations include repetition, substitution and exclusion.

        @type  value:    chr
        @param value:    Original value
        @type  fuzzable: bool
        @param fuzzable: (Optional, def=True) Enable/disable fuzzing of this primitive
        @type  name:     str
        @param name:     (Optional, def=None) Specifying a name gives you direct access to a primitive
        """

        super(Delim, self).__init__()

        self.fuzzable = fuzzable
        self.name = name
        self.value = value
        self.s_type = "delim"  # for ease of object identification

        if self.value:
            self.fuzz_library.append(self.value * 2)
            self.fuzz_library.append(self.value * 5)
            self.fuzz_library.append(self.value * 10)
            self.fuzz_library.append(self.value * 25)
            self.fuzz_library.append(self.value * 100)
            self.fuzz_library.append(self.value * 500)
            self.fuzz_library.append(self.value * 1000)

        self.fuzz_library.append("")
        if self.value == " ":
            self.fuzz_library.append("\t")
            self.fuzz_library.append("\t" * 2)
            self.fuzz_library.append("\t" * 100)

        self.fuzz_library.append(" ")
        self.fuzz_library.append("\t")
        self.fuzz_library.append("\t " * 100)
        self.fuzz_library.append("\t\r\n" * 100)
        self.fuzz_library.append("!")
        self.fuzz_library.append("@")
        self.fuzz_library.append("#")
        self.fuzz_library.append("$")
        self.fuzz_library.append("%")
        self.fuzz_library.append("^")
        self.fuzz_library.append("&")
        self.fuzz_library.append("*")
        self.fuzz_library.append("(")
        self.fuzz_library.append(")")
        self.fuzz_library.append("-")
        self.fuzz_library.append("_")
        self.fuzz_library.append("+")
        self.fuzz_library.append("=")
        self.fuzz_library.append(":")
        self.fuzz_library.append(": " * 100)
        self.fuzz_library.append(":7" * 100)
        self.fuzz_library.append(";")
        self.fuzz_library.append("'")
        self.fuzz_library.append("\"")
        self.fuzz_library.append("/")
        self.fuzz_library.append("\\")
        self.fuzz_library.append("?")
        self.fuzz_library.append("<")
        self.fuzz_library.append(">")
        self.fuzz_library.append(".")
        self.fuzz_library.append(",")
        self.fuzz_library.append("\r")
        self.fuzz_library.append("\n")
        self.fuzz_library.append("\r\n" * 64)
        self.fuzz_library.append("\r\n" * 128)
        self.fuzz_library.append("\r\n" * 512)


class Group(BasePrimitive):
    def __init__(self, name, values):
        """
        This primitive represents a list of static values, stepping through each one on mutation. You can tie a block
        to a group primitive to specify that the block should cycle through all possible mutations for *each* value
        within the group. The group primitive is useful for example for representing a list of valid opcodes.

        @type  name:   str
        @param name:   Name of group
        @type  values: list or str
        @param values: List of possible raw values this group can take.
        """

        super(Group, self).__init__()


        self.name = name
        self.values = values
        self.s_type = "group"

        assert len(self.values) > 0, "You can't have an empty value list for your group!"

        self.value = self.original_value = self.values[0]

        for val in self.values:
            assert isinstance(val, basestring), "Value list may only contain strings or raw data"

    def mutate(self):
        """
        Move to the next item in the values list.

        @rtype:  bool
        @return: False
        """
        # TODO: See if num_mutations() can be done away with (me thinks yes).
        if self.mutant_index == self.num_mutations():
            self.fuzz_complete = True

        # if fuzzing was disabled or complete, and mutate() is called, ensure the original value is restored.
        if not self.fuzzable or self.fuzz_complete:
            self.value = self.original_value
            return False

        # step through the value list.
        # TODO: break this into a get_value() function, so we can keep mutate as close to standard as possible.
        self.value = self.values[self.mutant_index]

        # increment the mutation count.
        self.mutant_index += 1

        return True

    def num_mutations(self):
        """
        Number of values in this primitive.

        @rtype:  int
        @return: Number of values in this primitive.
        """

        return len(self.values)


class RandomData(BasePrimitive):
    def __init__(self, value, min_length, max_length, max_mutations=25, fuzzable=True, step=None, name=None):
        """
        Generate a random chunk of data while maintaining a copy of the original. A random length range
        can be specified.

        For a static length, set min/max length to be the same.

        @type  value:         str
        @param value:         Original value
        @type  min_length:    int
        @param min_length:    Minimum length of random block
        @type  max_length:    int
        @param max_length:    Maximum length of random block
        @type  max_mutations: int
        @param max_mutations: (Optional, def=25) Number of mutations to make before reverting to default
        @type  fuzzable:      bool
        @param fuzzable:      (Optional, def=True) Enable/disable fuzzing of this primitive
        @type  step:          int
        @param step:          (Optional, def=None) If not null, step count between min and max reps, otherwise random
        @type  name:          str
        @param name:          (Optional, def=None) Specifying a name gives you direct access to a primitive
        """

        super(RandomData, self).__init__()

        self.value = self.original_value = str(value)
        self.min_length = min_length
        self.max_length = max_length
        self.max_mutations = max_mutations
        self.fuzzable = fuzzable
        self.step = step
        self.name = name
        self.s_type = "random_data"  # for ease of object identification
        if self.step:
            self.max_mutations = (self.max_length - self.min_length) / self.step + 1

    def mutate(self):
        """
        Mutate the primitive value returning False on completion.

        @rtype:  bool
        @return: True on success, False otherwise.
        """

        # if we've ran out of mutations, raise the completion flag.
        if self.mutant_index == self.num_mutations():
            self.fuzz_complete = True

        # if fuzzing was disabled or complete, and mutate() is called, ensure the original value is restored.
        if not self.fuzzable or self.fuzz_complete:
            self.value = self.original_value
            return False

        # select a random length for this string.
        if not self.step:
            length = random.randint(self.min_length, self.max_length)
        # select a length function of the mutant index and the step.
        else:
            length = self.min_length + self.mutant_index * self.step

        # reset the value and generate a random string of the determined length.
        self.value = ""
        for i in xrange(length):
            self.value += chr(random.randint(0, 255))

        # increment the mutation count.
        self.mutant_index += 1

        return True

    def num_mutations(self):
        """
        Calculate and return the total number of mutations for this individual primitive.

        @rtype:  int
        @return: Number of mutated forms this primitive can take
        """

        return self.max_mutations


class Static(BasePrimitive):
    def __init__(self, value, name=None):
        """
        Primitive that contains static content.

        @type  value: str
        @param value: Raw static data
        @type  name:  str
        @param name:  (Optional, def=None) Specifying a name gives you direct access to a primitive
        """

        super(Static, self).__init__()

        self.fuzz_complete = True
        self.fuzzable = False
        self.value = self.original_value = value
        self.name = name
        self.s_type = "static"

    def mutate(self):
        """
        Always return false, don't fuzz
        """
        return False

    def num_mutations(self):
        """
        We have no mutations
        """
        return 0


class String(BasePrimitive):
    # store fuzz_library as a class variable to avoid copying the ~70MB structure across each instantiated primitive.
    fuzz_library = []

    def __init__(self, value, size=-1, padding="\x00", encoding="ascii", fuzzable=True, max_len=0, name=None):
        """
        Primitive that cycles through a library of "bad" strings. The class variable 'fuzz_library' contains a list of
        smart fuzz values global across all instances. The 'this_library' variable contains fuzz values specific to
        the instantiated primitive. This allows us to avoid copying the near ~70MB fuzz_library data structure across
        each instantiated primitive.

        @type  value:    str
        @param value:    Default string value
        @type  size:     int
        @param size:     (Optional, def=-1) Static size of this field, leave -1 for dynamic.
        @type  padding:  chr
        @param padding:  (Optional, def="\\x00") Value to use as padding to fill static field size.
        @type  encoding: str
        @param encoding: (Optional, def="ascii") String encoding, ex: utf_16_le for Microsoft Unicode.
        @type  fuzzable: bool
        @param fuzzable: (Optional, def=True) Enable/disable fuzzing of this primitive
        @type  max_len:  int
        @param max_len:  (Optional, def=0) Maximum string length
        @type  name:     str
        @param name:     (Optional, def=None) Specifying a name gives you direct access to a primitive
        """

        super(String, self).__init__()

        self.value = self.original_value = value
        self.size = size
        self.padding = padding
        self.encoding = encoding
        self.fuzzable = fuzzable
        self.name = name
        self.s_type = "string"  # for ease of object identification
        self.this_library = \
            [
                self.value * 2,
                self.value * 10,
                self.value * 100,

                # UTF-8
                # TODO: This can't actually convert these to unicode strings...
                self.value * 2 + "\xfe",
                self.value * 10 + "\xfe",
                self.value * 100 + "\xfe",
            ]
        if not self.fuzz_library:
            self.fuzz_library = \
                [
                    "",
                    # strings ripped from spike (and some others I added)
                    "/.:/" + "A" * 5000 + "\x00\x00",
                    "/.../" + "B" * 5000 + "\x00\x00",
                    "/.../.../.../.../.../.../.../.../.../.../",
                    "/../../../../../../../../../../../../etc/passwd",
                    "/../../../../../../../../../../../../boot.ini",
                    "..:..:..:..:..:..:..:..:..:..:..:..:..:",
                    "\\\\*",
                    "\\\\?\\",
                    "/\\" * 5000,
                    "/." * 5000,
                    "!@#$%%^#$%#$@#$%$$@#$%^^**(()",
                    "%01%02%03%04%0a%0d%0aADSF",
                    "%01%02%03@%04%0a%0d%0aADSF",
                    "\x01\x02\x03\x04",
                    "/%00/",
                    "%00/",
                    "%00",
                    "%u0000",
                    "%\xfe\xf0%\x00\xff",
                    "%\xfe\xf0%\x01\xff" * 20,

                    # format strings.
                    "%n" * 100,
                    "%n" * 500,
                    "\"%n\"" * 500,
                    "%s" * 100,
                    "%s" * 500,
                    "\"%s\"" * 500,

                    # command injection.
                    "|touch /tmp/SULLEY",
                    ";touch /tmp/SULLEY;",
                    "|notepad",
                    ";notepad;",
                    "\nnotepad\n",

                    # some binary strings.
                    "\xde\xad\xbe\xef",
                    "\xde\xad\xbe\xef" * 10,
                    "\xde\xad\xbe\xef" * 100,
                    "\xde\xad\xbe\xef" * 1000,
                    "\xde\xad\xbe\xef" * 10000,

                    # miscellaneous.
                    "\r\n" * 100,
                    "<>" * 500,  # sendmail crackaddr (http://lsd-pl.net/other/sendmail.txt)
                ]

            # add some long strings.
            self.add_long_strings("C")
            self.add_long_strings("1")
            self.add_long_strings("<")
            self.add_long_strings(">")
            self.add_long_strings("'")
            self.add_long_strings("\"")
            self.add_long_strings("/")
            self.add_long_strings("\\")
            self.add_long_strings("?")
            self.add_long_strings("=")
            self.add_long_strings("a=")
            self.add_long_strings("&")
            self.add_long_strings(".")
            self.add_long_strings(",")
            self.add_long_strings("(")
            self.add_long_strings(")")
            self.add_long_strings("]")
            self.add_long_strings("[")
            self.add_long_strings("%")
            self.add_long_strings("*")
            self.add_long_strings("-")
            self.add_long_strings("+")
            self.add_long_strings("{")
            self.add_long_strings("}")
            self.add_long_strings("\x14")
            self.add_long_strings("\x00")
            self.add_long_strings("\xFE")  # expands to 4 characters under utf16
            self.add_long_strings("\xFF")  # expands to 4 characters under utf16

            # add some long strings with null bytes thrown in the middle of them.
            for length in [128, 256, 1024, 2048, 4096, 32767, 0xFFFF]:
                s = "D" * length
                # Number of null bytes to insert (random)
                for i in range(random.randint(1, 10)):
                    # Location of random byte
                    loc = random.randint(1, len(s))
                    s = s[:loc] + "\x00" + s[loc:]
                self.fuzz_library.append(s)

                # TODO: Add easy and sane string injection from external file/s

        # TODO: Make this more clear
        if max_len > 0:
            # If any of our strings are over max_len
            if any(len(s) > max_len for s in self.this_library):
                # Pull out only the ones that aren't
                self.this_library = list(set([s[:max_len] for s in self.this_library]))
            # Same thing here
            if any(len(s) > max_len for s in self.fuzz_library):
                self.fuzz_library = list(set([s[:max_len] for s in self.fuzz_library]))

    def add_long_strings(self, sequence):
        """
        Given a sequence, generate a number of selectively chosen strings lengths of the given sequence and add to the
        string heuristic library.

        @type  sequence: str
        @param sequence: Sequence to repeat for creation of fuzz strings.
        """
        strings = []
        for size in [128, 256, 512, 1024, 2048, 4096, 32768, 0xFFFF]:
            strings.append(sequence * (size - 2))
            strings.append(sequence * (size - 1))
            strings.append(sequence * size)
            strings.append(sequence * (size + 1))
            strings.append(sequence * (size + 2))

        for size in [5000, 10000, 20000, 99999, 100000, 500000, 1000000]:
            strings.append(sequence * size)

        for string in strings:
            self.fuzz_library.append(string)

    def mutate(self):
        """
        Mutate the primitive by stepping through the fuzz library extended with the "this" library, return False on
        completion.

        @rtype:  bool
        @return: True on success, False otherwise.
        """

        # loop through the fuzz library until a suitable match is found.
        while 1:
            # if we've ran out of mutations, raise the completion flag.
            if self.mutant_index == self.num_mutations():
                self.fuzz_complete = True

            # if fuzzing was disabled or complete, and mutate() is called, ensure the original value is restored.
            if not self.fuzzable or self.fuzz_complete:
                self.value = self.original_value
                return False

            # update the current value from the fuzz library.
            self.value = (self.fuzz_library + self.this_library)[self.mutant_index]

            # increment the mutation count.
            self.mutant_index += 1

            # if the size parameter is disabled, break out of the loop right now.
            if self.size == -1:
                break

            # ignore library items greater then user-supplied length.
            # TODO: might want to make this smarter.
            if len(self.value) > self.size:
                continue

            # pad undersized library items.
            if len(self.value) < self.size:
                self.value += self.padding * (self.size - len(self.value))
                break

        return True

    def num_mutations(self):
        """
        Calculate and return the total number of mutations for this individual primitive.

        @rtype:  int
        @return: Number of mutated forms this primitive can take
        """
        return len(self.fuzz_library) + len(self.this_library)

    def render(self):
        """
        Render the primitive, encode the string according to the specified encoding.
        """
        # try to encode the string properly and fall back to the default value on failure.
        # TODO: Fix this - seems hacky
        try:
            self.rendered = str(self.value).encode(self.encoding)
        except:
            self.rendered = self.value

        return self.rendered


class BitField(BasePrimitive):
    def __init__(self, value, width, max_num=None, endian=LITTLE_ENDIAN, output_format="binary", signed=False,
                 full_range=False, fuzzable=True, name=None):
        """
        The bit field primitive represents a number of variable length and is used to define all other integer types.

<<<<<<< HEAD
        @type  value:         int
        @param value:         Default integer value
        @type  width:         int
        @param width:         Width of bit fields
        @type  max_num:       int
        @param max_num:       Maximum number to iterate up to
        @type  endian:        chr
        @param endian:        (Optional, def=LITTLE_ENDIAN) Endianess of the bit field (LITTLE_ENDIAN: <, BIG_ENDIAN: >)
        @type  output_format: str
        @param output_format: (Optional, def=binary) Output format, "binary" or "ascii"
        @type  signed:        bool
        @param signed:        (Optional, def=False) Make size signed vs. unsigned (applicable only with format="ascii")
        @type  full_range:    bool
        @param full_range:    (Optional, def=False) If enabled the field mutates through *all* possible values.
        @type  fuzzable:      bool
        @param fuzzable:      (Optional, def=True) Enable/disable fuzzing of this primitive
        @type  name:          str
        @param name:          (Optional, def=None) Specifying a name gives you direct access to a primitive
        """

        super(BitField, self).__init__()

        assert isinstance(value, (int, long)), "value must be an integer!"
        assert isinstance(width, (int, long)), "width must be an integer!"

        self.value = self.original_value = value
        self.width = width
        self.max_num = max_num
        self.endian = endian
        self.format = output_format
        self.signed = signed
        self.full_range = full_range
        self.fuzzable = fuzzable
        self.name = name

        if not self.max_num:
            self.max_num = self.to_decimal("1" * width)
=======
        @type  value:      Integer
        @param value:      Default integer value
        @type  width:      Integer
        @param width:      Width of bit fields
        @type  endian:     Character
        @param endian:     (Optional, def=LITTLE_ENDIAN) Endianess of the bit field (LITTLE_ENDIAN: <, BIG_ENDIAN: >)
        @type  format:     String
        @param format:     (Optional, def=binary) Output format, "binary" or "ascii"
        @type  signed:     Boolean
        @param signed:     (Optional, def=False) Make size signed vs. unsigned (applicable only with format="ascii")
        @type  full_range: Boolean
        @param full_range: (Optional, def=False) If enabled the field mutates through *all* possible values.
        @type  fuzzable:   Boolean
        @param fuzzable:   (Optional, def=True) Enable/disable fuzzing of this primitive
        @type  name:       String
        @param name:       (Optional, def=None) Specifying a name gives you direct access to a primitive
        '''

        assert(type(width) is int or type(value) is long)

        if type(value) in [int, long, list, tuple]:
            self.value         = self.original_value = value
        else:
            raise ValueError("The supplied value must be either an Int, Long, List or Tuple.")

        self.width         = width
        self.max_num       = max_num
        self.endian        = endian
        self.format        = format
        self.signed        = signed
        self.full_range    = full_range
        self.fuzzable      = fuzzable
        self.name          = name

        self.rendered      = ""        # rendered value
        self.fuzz_complete = False     # flag if this primitive has been completely fuzzed
        self.fuzz_library  = []        # library of fuzz heuristics
        self.mutant_index  = 0         # current mutation number
        self.cyclic_index  = 0         # when cycling through non-mutating values

        if self.max_num == None:
            self.max_num = self.to_decimal("1" + "0" * width)
>>>>>>> 3bce87a1

        assert isinstance(self.max_num, (int, long)), "max_num must be an integer!"

        if self.full_range:
            # add all possible values.
            for i in xrange(0, self.max_num):
                self.fuzz_library.append(i)
        else:
            if type(value) in [list, tuple]:
                # Use the supplied values as the fuzz library.
                for val in value:
                    self.fuzz_library.append(val)
            else:
                # try only "smart" values.
                self.add_integer_boundaries(0)
                self.add_integer_boundaries(self.max_num / 2)
                self.add_integer_boundaries(self.max_num / 3)
                self.add_integer_boundaries(self.max_num / 4)
                self.add_integer_boundaries(self.max_num / 8)
                self.add_integer_boundaries(self.max_num / 16)
                self.add_integer_boundaries(self.max_num / 32)
                self.add_integer_boundaries(self.max_num)

<<<<<<< HEAD
            # TODO: Add injectable arbitrary bit fields
=======
        # if the optional file '.fuzz_ints' is found, parse each line as a new entry for the fuzz library.
        try:
            fh = open(".fuzz_ints", "r")

            for fuzz_int in fh.readlines():
                # convert the line into an integer, continue on failure.
                try:
                    fuzz_int = long(fuzz_int, 16)
                except:
                    continue

                if fuzz_int < self.max_num:
                    self.fuzz_library.append(fuzz_int)

            fh.close()
        except:
            pass

>>>>>>> 3bce87a1

    def add_integer_boundaries(self, integer):
        """
        Add the supplied integer and border cases to the integer fuzz heuristics library.

        @type  integer: int
        @param integer: int to append to fuzz heuristics
        """
        for i in xrange(-10, 10):
            case = integer + i
            # ensure the border case falls within the valid range for this field.
            if 0 <= case < self.max_num:
                if case not in self.fuzz_library:
                    self.fuzz_library.append(case)

    def render(self):
        """
        Render the primitive.
        """

        if self.format == "binary":
            bit_stream = ""
            rendered = ""

            # pad the bit stream to the next byte boundary.
            if self.width % 8 == 0:
                bit_stream += self.to_binary()
            else:
                bit_stream = "0" * (8 - (self.width % 8))
                bit_stream += self.to_binary()

            # convert the bit stream from a string of bits into raw bytes.
            for i in xrange(len(bit_stream) / 8):
                chunk_min = 8 * i
                chunk_max = chunk_min + 8
                chunk = bit_stream[chunk_min:chunk_max]
                rendered += struct.pack("B", self.to_decimal(chunk))

            # if necessary, convert the endianess of the raw bytes.
            if self.endian == LITTLE_ENDIAN:
                rendered = list(rendered)
                rendered.reverse()
                rendered = "".join(rendered)

            self.rendered = rendered
        else:
            # Otherwise we have ascii/something else
            # if the sign flag is raised and we are dealing with a signed integer (first bit is 1).
            if self.signed and self.to_binary()[0] == "1":
                max_num = self.to_decimal("1" + "0" * (self.width - 1))

                # mask off the sign bit.
                val = self.value & self.to_decimal("1" * (self.width - 1))

                # account for the fact that the negative scale works backwards.
                val = max_num - val - 1

                # toss in the negative sign.
                self.rendered = "%d" % (-val - 1)

            # unsigned integer or positive signed integer.
            else:
                self.rendered = "%d" % self.value

        return self.rendered

    def to_binary(self, number=None, bit_count=None):
        """
        Convert a number to a binary string.

        @type  number:    int
        @param number:    (Optional, def=self.value) Number to convert
        @type  bit_count: int
        @param bit_count: (Optional, def=self.width) Width of bit string

        @rtype:  str
        @return: Bit string
<<<<<<< HEAD
        """

        if not number:
            number = self.value
=======
        '''
        if number == None:
            if type(self.value) in [list, tuple]:
                # We have been given a list to cycle through that is not being mutated...
                if self.cyclic_index == len(self.value):
                    # Reset the index.
                    self.cyclic_index = 0
                number = self.value[self.cyclic_index]
                self.cyclic_index += 1
            else:
                number = self.value
>>>>>>> 3bce87a1

        if not bit_count:
            bit_count = self.width

        return "".join(map(lambda x: str((number >> x) & 1), range(bit_count - 1, -1, -1)))

    # noinspection PyMethodMayBeStatic
    def to_decimal(self, binary):
        """
        Convert a binary string to a decimal number.

        @type  binary: str
        @param binary: Binary string

        @rtype:  int
        @return: Converted bit string
        """

        return int(binary, 2)


<<<<<<< HEAD
class Byte(BitField):
    def __init__(self, value, *args, **kwargs):
        # Inject the one parameter we care to pass in (width)
        width = 8
        max_num = None

        super(Byte, self).__init__(value, width, max_num, *args, **kwargs)

        self.s_type = "byte"

        if type(self.value) not in [int, long]:
            self.value = struct.unpack(self.endian + "B", self.value)[0]


class Word(BitField):
    def __init__(self, value, *args, **kwargs):
        # Inject our width argument
        width = 16
        max_num = None

        super(Word, self).__init__(value, width, max_num, *args, **kwargs)

        self.s_type = "word"

        if type(self.value) not in [int, long]:
            self.value = struct.unpack(self.endian + "H", self.value)[0]
=======
########################################################################################################################
class byte (bit_field):
    def __init__ (self, value, endian="<", format="binary", signed=False, full_range=False, fuzzable=True, name=None):
        self.s_type  = "byte"
        if type(value) not in [int, long, list, tuple]:
            value       = struct.unpack(endian + "B", value)[0]
>>>>>>> 3bce87a1


class DWord(BitField):
    def __init__(self, value, *args, **kwargs):
        # Inject our width argument
        width = 32
        max_num = None

<<<<<<< HEAD
        super(DWord, self).__init__(value, width, max_num, *args, **kwargs)
=======
########################################################################################################################
class word (bit_field):
    def __init__ (self, value, endian="<", format="binary", signed=False, full_range=False, fuzzable=True, name=None):
        self.s_type  = "word"
        if type(value) not in [int, long, list, tuple]:
            value = struct.unpack(endian + "H", value)[0]
>>>>>>> 3bce87a1

        self.s_type = "dword"

        if type(self.value) not in [int, long]:
            self.value = struct.unpack(self.endian + "L", self.value)[0]

<<<<<<< HEAD
=======
########################################################################################################################
class dword (bit_field):
    def __init__ (self, value, endian="<", format="binary", signed=False, full_range=False, fuzzable=True, name=None):
        self.s_type  = "dword"
        if type(value) not in [int, long, list, tuple]:
            value = struct.unpack(endian + "L", value)[0]
>>>>>>> 3bce87a1

class QWord(BitField):
    def __init__(self, value, *args, **kwargs):
        width = 64
        max_num = None

        super(QWord, self).__init__(value, width, max_num, *args, **kwargs)

<<<<<<< HEAD
        self.s_type = "qword"
=======
########################################################################################################################
class qword (bit_field):
    def __init__ (self, value, endian="<", format="binary", signed=False, full_range=False, fuzzable=True, name=None):
        self.s_type  = "qword"
        if type(value) not in [int, long, list, tuple]:
            value = struct.unpack(endian + "Q", value)[0]
>>>>>>> 3bce87a1

        if type(self.value) not in [int, long]:
            self.value = struct.unpack(self.endian + "Q", self.value)[0]<|MERGE_RESOLUTION|>--- conflicted
+++ resolved
@@ -588,7 +588,6 @@
         """
         The bit field primitive represents a number of variable length and is used to define all other integer types.
 
-<<<<<<< HEAD
         @type  value:         int
         @param value:         Default integer value
         @type  width:         int
@@ -611,7 +610,7 @@
 
         super(BitField, self).__init__()
 
-        assert isinstance(value, (int, long)), "value must be an integer!"
+        assert isinstance(value, (int, long, list, tuple)), "value must be an integer, list, or tuple!"
         assert isinstance(width, (int, long)), "width must be an integer!"
 
         self.value = self.original_value = value
@@ -623,53 +622,10 @@
         self.full_range = full_range
         self.fuzzable = fuzzable
         self.name = name
+        self.cyclic_index  = 0         # when cycling through non-mutating values
 
         if not self.max_num:
-            self.max_num = self.to_decimal("1" * width)
-=======
-        @type  value:      Integer
-        @param value:      Default integer value
-        @type  width:      Integer
-        @param width:      Width of bit fields
-        @type  endian:     Character
-        @param endian:     (Optional, def=LITTLE_ENDIAN) Endianess of the bit field (LITTLE_ENDIAN: <, BIG_ENDIAN: >)
-        @type  format:     String
-        @param format:     (Optional, def=binary) Output format, "binary" or "ascii"
-        @type  signed:     Boolean
-        @param signed:     (Optional, def=False) Make size signed vs. unsigned (applicable only with format="ascii")
-        @type  full_range: Boolean
-        @param full_range: (Optional, def=False) If enabled the field mutates through *all* possible values.
-        @type  fuzzable:   Boolean
-        @param fuzzable:   (Optional, def=True) Enable/disable fuzzing of this primitive
-        @type  name:       String
-        @param name:       (Optional, def=None) Specifying a name gives you direct access to a primitive
-        '''
-
-        assert(type(width) is int or type(value) is long)
-
-        if type(value) in [int, long, list, tuple]:
-            self.value         = self.original_value = value
-        else:
-            raise ValueError("The supplied value must be either an Int, Long, List or Tuple.")
-
-        self.width         = width
-        self.max_num       = max_num
-        self.endian        = endian
-        self.format        = format
-        self.signed        = signed
-        self.full_range    = full_range
-        self.fuzzable      = fuzzable
-        self.name          = name
-
-        self.rendered      = ""        # rendered value
-        self.fuzz_complete = False     # flag if this primitive has been completely fuzzed
-        self.fuzz_library  = []        # library of fuzz heuristics
-        self.mutant_index  = 0         # current mutation number
-        self.cyclic_index  = 0         # when cycling through non-mutating values
-
-        if self.max_num == None:
             self.max_num = self.to_decimal("1" + "0" * width)
->>>>>>> 3bce87a1
 
         assert isinstance(self.max_num, (int, long)), "max_num must be an integer!"
 
@@ -693,28 +649,7 @@
                 self.add_integer_boundaries(self.max_num / 32)
                 self.add_integer_boundaries(self.max_num)
 
-<<<<<<< HEAD
             # TODO: Add injectable arbitrary bit fields
-=======
-        # if the optional file '.fuzz_ints' is found, parse each line as a new entry for the fuzz library.
-        try:
-            fh = open(".fuzz_ints", "r")
-
-            for fuzz_int in fh.readlines():
-                # convert the line into an integer, continue on failure.
-                try:
-                    fuzz_int = long(fuzz_int, 16)
-                except:
-                    continue
-
-                if fuzz_int < self.max_num:
-                    self.fuzz_library.append(fuzz_int)
-
-            fh.close()
-        except:
-            pass
-
->>>>>>> 3bce87a1
 
     def add_integer_boundaries(self, integer):
         """
@@ -765,15 +700,14 @@
             # if the sign flag is raised and we are dealing with a signed integer (first bit is 1).
             if self.signed and self.to_binary()[0] == "1":
                 max_num = self.to_decimal("1" + "0" * (self.width - 1))
-
-                # mask off the sign bit.
+                # chop off the sign bit.
                 val = self.value & self.to_decimal("1" * (self.width - 1))
 
                 # account for the fact that the negative scale works backwards.
                 val = max_num - val - 1
 
                 # toss in the negative sign.
-                self.rendered = "%d" % (-val - 1)
+                self.rendered = "%d" % ~val
 
             # unsigned integer or positive signed integer.
             else:
@@ -792,14 +726,8 @@
 
         @rtype:  str
         @return: Bit string
-<<<<<<< HEAD
-        """
-
+        """
         if not number:
-            number = self.value
-=======
-        '''
-        if number == None:
             if type(self.value) in [list, tuple]:
                 # We have been given a list to cycle through that is not being mutated...
                 if self.cyclic_index == len(self.value):
@@ -809,7 +737,6 @@
                 self.cyclic_index += 1
             else:
                 number = self.value
->>>>>>> 3bce87a1
 
         if not bit_count:
             bit_count = self.width
@@ -831,7 +758,6 @@
         return int(binary, 2)
 
 
-<<<<<<< HEAD
 class Byte(BitField):
     def __init__(self, value, *args, **kwargs):
         # Inject the one parameter we care to pass in (width)
@@ -842,7 +768,7 @@
 
         self.s_type = "byte"
 
-        if type(self.value) not in [int, long]:
+        if type(self.value) not in [int, long, list, tuple]:
             self.value = struct.unpack(self.endian + "B", self.value)[0]
 
 
@@ -856,16 +782,8 @@
 
         self.s_type = "word"
 
-        if type(self.value) not in [int, long]:
+        if type(self.value) not in [int, long, list, tuple]:
             self.value = struct.unpack(self.endian + "H", self.value)[0]
-=======
-########################################################################################################################
-class byte (bit_field):
-    def __init__ (self, value, endian="<", format="binary", signed=False, full_range=False, fuzzable=True, name=None):
-        self.s_type  = "byte"
-        if type(value) not in [int, long, list, tuple]:
-            value       = struct.unpack(endian + "B", value)[0]
->>>>>>> 3bce87a1
 
 
 class DWord(BitField):
@@ -874,31 +792,13 @@
         width = 32
         max_num = None
 
-<<<<<<< HEAD
         super(DWord, self).__init__(value, width, max_num, *args, **kwargs)
-=======
-########################################################################################################################
-class word (bit_field):
-    def __init__ (self, value, endian="<", format="binary", signed=False, full_range=False, fuzzable=True, name=None):
-        self.s_type  = "word"
-        if type(value) not in [int, long, list, tuple]:
-            value = struct.unpack(endian + "H", value)[0]
->>>>>>> 3bce87a1
 
         self.s_type = "dword"
 
-        if type(self.value) not in [int, long]:
+        if type(self.value) not in [int, long, list, tuple]:
             self.value = struct.unpack(self.endian + "L", self.value)[0]
 
-<<<<<<< HEAD
-=======
-########################################################################################################################
-class dword (bit_field):
-    def __init__ (self, value, endian="<", format="binary", signed=False, full_range=False, fuzzable=True, name=None):
-        self.s_type  = "dword"
-        if type(value) not in [int, long, list, tuple]:
-            value = struct.unpack(endian + "L", value)[0]
->>>>>>> 3bce87a1
 
 class QWord(BitField):
     def __init__(self, value, *args, **kwargs):
@@ -907,16 +807,7 @@
 
         super(QWord, self).__init__(value, width, max_num, *args, **kwargs)
 
-<<<<<<< HEAD
         self.s_type = "qword"
-=======
-########################################################################################################################
-class qword (bit_field):
-    def __init__ (self, value, endian="<", format="binary", signed=False, full_range=False, fuzzable=True, name=None):
-        self.s_type  = "qword"
-        if type(value) not in [int, long, list, tuple]:
-            value = struct.unpack(endian + "Q", value)[0]
->>>>>>> 3bce87a1
-
-        if type(self.value) not in [int, long]:
+
+        if type(self.value) not in [int, long, list, tuple]:
             self.value = struct.unpack(self.endian + "Q", self.value)[0]