import collections
from sulley import helpers
import primitives
import sex
import zlib
import hashlib
import struct
from constants import LITTLE_ENDIAN

REQUESTS = {}
CURRENT = None


class Request(object):
    def __init__(self, name):
        """
        Top level container instantiated by s_initialize(). Can hold any block structure or primitive. This can
        essentially be thought of as a super-block, root-block, daddy-block or whatever other alias you prefer.

        @type  name: str
        @param name: Name of this request
        """

        self.name = name
        self.label = name  # node label for graph rendering.
        self.stack = []  # the request stack.
        self.block_stack = []  # list of open blocks, -1 is last open block.
        self.closed_blocks = {}  # dictionary of closed blocks.
        # dictionary of list of sizers / checksums that were unable to complete rendering:
        self.callbacks = collections.defaultdict(list)
        self.names = {}  # dictionary of directly accessible primitives.
        self.rendered = ""  # rendered block structure.
        self.mutant_index = 0  # current mutation index.
        self.mutant = None  # current primitive being mutated.

    def mutate(self):
        mutated = False

        for item in self.stack:
            if item.fuzzable and item.mutate():
                mutated = True
                if not isinstance(item, Block):
                    self.mutant = item
                break

        if mutated:
            self.mutant_index += 1

        return mutated

    def num_mutations(self):
        """
        Determine the number of repetitions we will be making.

        @rtype:  int
        @return: Number of mutated forms this primitive can take.
        """

        num_mutations = 0

        for item in self.stack:
            if item.fuzzable:
                num_mutations += item.num_mutations()

        return num_mutations

    def pop(self):
        """
        The last open block was closed, so pop it off of the block stack.
        """

        if not self.block_stack:
            raise sex.SullyRuntimeError("BLOCK STACK OUT OF SYNC")

        self.block_stack.pop()

    def push(self, item):
        """
        Push an item into the block structure. If no block is open, the item goes onto the request stack. otherwise,
        the item goes onto the last open blocks stack.
        """
        # if the item has a name, add it to the internal dictionary of names.
        if hasattr(item, "name") and item.name:
            # ensure the name doesn't already exist.
            if item.name in self.names.keys():
                raise sex.SullyRuntimeError("BLOCK NAME ALREADY EXISTS: %s" % item.name)

            self.names[item.name] = item

        # if there are no open blocks, the item gets pushed onto the request stack.
        # otherwise, the pushed item goes onto the stack of the last opened block.
        if not self.block_stack:
            self.stack.append(item)
        else:
            self.block_stack[-1].push(item)

        # add the opened block to the block stack.
        if isinstance(item, Block):
            self.block_stack.append(item)

    def render(self):
        # ensure there are no open blocks lingering.
        if self.block_stack:
            raise sex.SullyRuntimeError("UNCLOSED BLOCK: %s" % self.block_stack[-1].name)

        # render every item in the stack.
        for item in self.stack:
            item.render()

        # process remaining callbacks.
        for key in self.callbacks.keys():
            print("Request callback: {0}".format(item))
            for item in self.callbacks[key]:
                item.render()

        # noinspection PyUnusedLocal
        def update_size(stack, name):
            # walk recursively through each block to update its size
            blocks = []

            for stack_item in stack:
                if isinstance(stack_item, Size):
                    stack_item.render()
                elif isinstance(stack_item, Block):
                    blocks += [stack_item]

            for b in blocks:
                update_size(b.stack, b.name)
                b.render()

        # call update_size on each block of the request
        for item in self.stack:
            if isinstance(item, Block):
                update_size(item.stack, item.name)
                item.render()

        # now collect, merge and return the rendered items.
        self.rendered = ""

        for item in self.stack:
            self.rendered += item.rendered

        return self.rendered

    def reset(self):
        """
        Reset every block and primitives mutant state under this request.
        """

        self.mutant_index = 1
        self.closed_blocks = {}

        for item in self.stack:
            if item.fuzzable:
                item.reset()

    def walk(self, stack=None):
        """
        Recursively walk through and yield every primitive and block on the request stack.

        @rtype:  Sulley Primitives
        @return: Sulley Primitives
        """

        if not stack:
            stack = self.stack

        for item in stack:
            # if the item is a block, step into it and continue looping.
            if isinstance(item, Block):
                for stack_item in self.walk(item.stack):
                    yield stack_item
            else:
                yield item

    def __repr__(self):
        return "<%s %s>" % (self.__class__.__name__, self.name)

    def __len__(self):
        length = 0
        for item in self.stack:
            length += len(item)
        return length


class Block(object):
    def __init__(self, name, request, group=None, encoder=None, dep=None, dep_value=None, dep_values=None,
                 dep_compare="=="):
        """
        The basic building block. Can contain primitives, sizers, checksums or other blocks.

        @type  name:        str
        @param name:        Name of the new block
        @type  request:     s_request
        @param request:     Request this block belongs to
        @type  group:       str
        @param group:       (Optional, def=None) Name of group to associate this block with
        @type  encoder:     Function Pointer
        @param encoder:     (Optional, def=None) Optional pointer to a function to pass rendered data to prior to return
        @type  dep:         str
        @param dep:         (Optional, def=None) Optional primitive whose specific value this block is dependant on
        @type  dep_value:   Mixed
        @param dep_value:   (Optional, def=None) Value that field "dep" must contain for block to be rendered
        @type  dep_values:  List of Mixed Types
        @param dep_values:  (Optional, def=[]) Values that field "dep" may contain for block to be rendered
        @type  dep_compare: str
        @param dep_compare: (Optional, def="==") Comparison method to apply to dependency (==, !=, >, >=, <, <=)
        """

        self.name = name
        self.request = request
        self.group = group
        self.encoder = encoder
        self.dep = dep
        self.dep_value = dep_value
        self.dep_values = dep_values
        self.dep_compare = dep_compare

        self.stack = []  # block item stack.
        self.rendered = ""  # rendered block contents.
        self.fuzzable = True  # blocks are always fuzzable because they may contain fuzzable items.
        self.group_idx = 0  # if this block is tied to a group, the index within that group.
        self.fuzz_complete = False  # whether or not we are done fuzzing this block.
        self.mutant_index = 0  # current mutation index.

    def mutate(self):
        mutated = False

        # are we done with this block?
        if self.fuzz_complete:
            return False

        #
        # mutate every item on the stack for every possible group value.
        #
        if self.group:
            group_count = self.request.names[self.group].num_mutations()

            # update the group value to that at the current index.
            self.request.names[self.group].value = self.request.names[self.group].values[self.group_idx]

            # mutate every item on the stack at the current group value.
            for item in self.stack:
                if item.fuzzable and item.mutate():
                    mutated = True

                    if not isinstance(item, Block):
                        self.request.mutant = item
                    break

            # if the possible mutations for the stack are exhausted.
            if not mutated:
                # increment the group value index.
                self.group_idx += 1

                # if the group values are exhausted, we are done with this block.
                if self.group_idx == group_count:
                    # restore the original group value.
                    self.request.names[self.group].value = self.request.names[self.group].original_value

                # otherwise continue mutating this group/block.
                else:
                    # update the group value to that at the current index.
                    self.request.names[self.group].value = self.request.names[self.group].values[self.group_idx]

                    # this the mutate state for every item in this blocks stack.
                    # NOT THE BLOCK ITSELF THOUGH! (hence why we didn't call self.reset())
                    for item in self.stack:
                        if item.fuzzable:
                            item.reset()

                    # now mutate the first field in this block before continuing.
                    # (we repeat a test case if we don't mutate something)
                    for item in self.stack:
                        if item.fuzzable and item.mutate():
                            mutated = True

                            if not isinstance(item, Block):
                                self.request.mutant = item

                            break
        #
        # no grouping, mutate every item on the stack once.
        #
        else:
            for item in self.stack:
                if item.fuzzable and item.mutate():
                    mutated = True

                    if not isinstance(item, Block):
                        self.request.mutant = item

                    break

        # if this block is dependant on another field, then manually update that fields value appropriately while we
        # mutate this block. we'll restore the original value of the field prior to continuing.
        if mutated and self.dep:
            # if a list of values was specified, use the first item in the list.
            if self.dep_values:
                self.request.names[self.dep].value = self.dep_values[0]

            # if a list of values was not specified, assume a single value is present.
            else:
                self.request.names[self.dep].value = self.dep_value

        # we are done mutating this block.
        if not mutated:
            self.fuzz_complete = True

            # if we had a dependency, make sure we restore the original value.
            if self.dep:
                self.request.names[self.dep].value = self.request.names[self.dep].original_value

        return mutated

    def num_mutations(self):
        """
        Determine the number of repetitions we will be making.

        @rtype:  int
        @return: Number of mutated forms this primitive can take.
        """

        num_mutations = 0

        for item in self.stack:
            if item.fuzzable:
                num_mutations += item.num_mutations()

        # if this block is associated with a group, then multiply out the number of possible mutations.
        if self.group:
            num_mutations *= len(self.request.names[self.group].values)

        return num_mutations

    def push(self, item):
        """
        Push an arbitrary item onto this blocks stack.
        """

        self.stack.append(item)

    def render(self):
        """
        Step through every item on this blocks stack and render it. Subsequent blocks recursively render their stacks.
        """

        #
        # if this block is dependant on another field and the value is not met, render nothing.
        #

        if self.dep:
            if self.dep_compare == "==":
                if self.dep_values and self.request.names[self.dep].value not in self.dep_values:
                    self.rendered = ""
                    return

                elif not self.dep_values and self.request.names[self.dep].value != self.dep_value:
                    self.rendered = ""
                    return

            if self.dep_compare == "!=":
                if self.dep_values and self.request.names[self.dep].value in self.dep_values:
                    self.rendered = ""
                    return

                elif self.request.names[self.dep].value == self.dep_value:
                    self.rendered = ""
                    return

            if self.dep_compare == ">" and self.dep_value <= self.request.names[self.dep].value:
                self.rendered = ""
                return

            if self.dep_compare == ">=" and self.dep_value < self.request.names[self.dep].value:
                self.rendered = ""
                return

            if self.dep_compare == "<" and self.dep_value >= self.request.names[self.dep].value:
                self.rendered = ""
                return

            if self.dep_compare == "<=" and self.dep_value > self.request.names[self.dep].value:
                self.rendered = ""
                return

        #
        # otherwise, render and encode as usual.
        #

        # recursively render the items on the stack.
        for item in self.stack:
            item.render()

        # now collect and merge the rendered items.
        self.rendered = ""

        for item in self.stack:
            self.rendered += item.rendered

        # add the completed block to the request dictionary.
        self.request.closed_blocks[self.name] = self

        # if an encoder was attached to this block, call it.
        if self.encoder:
            self.rendered = self.encoder(self.rendered)

        # the block is now closed, clear out all the entries from the request back splice dictionary.
        if self.name in self.request.callbacks:
            print("Block callback: {0}".format(item))
            for item in self.request.callbacks[self.name]:
                item.render()

        # now collect and merge the rendered items (again).
        self.rendered = ""

        for item in self.stack:
            self.rendered += item.rendered

    def reset(self):
        """
        Reset the primitives on this blocks stack to the starting mutation state.
        """

        self.fuzz_complete = False
        self.group_idx = 0

        for item in self.stack:
            if item.fuzzable:
                item.reset()

    def __repr__(self):
        return "<%s %s>" % (self.__class__.__name__, self.name)

    def __len__(self):
        length = 0
        for item in self.stack:
            length += len(item)
        return length


class Checksum:
    checksum_lengths = {
        "crc32": 4,
        "adler32": 4,
        "md5": 16,
        "sha1": 20,
        "ipv4": 2,
        "udp": 2
    }

    def __init__(self, block_name, request, algorithm="crc32", length=0, endian=LITTLE_ENDIAN, name=None,
                 ipv4_src_block_name=None,
                 ipv4_dst_block_name=None):
        """
        Create a checksum block bound to the block with the specified name. You *can not* create a checksum for any
        currently open blocks.

        @type  block_name: str
        @param block_name: Name of block to apply sizer to

        @type  request:    s_request
        @param request:    Request this block belongs to

        @type  algorithm:  str or def
        @param algorithm:  (Optional, def=crc32) Checksum algorithm to use. (crc32, adler32, md5, sha1, ipv4)

        @type  length:     int
<<<<<<< HEAD
        @param length:     (Optional, def=0) NOT IMPLEMENTED. Length of checksum, specify 0 to auto-calculate

=======
        @param length:     (Optional, def=0) Length of checksum, specify 0 to auto-calculate.
                           Must be specified manually when using custom algorithm.
>>>>>>> 1aa9c35c
        @type  endian:     Character
        @param endian:     (Optional, def=LITTLE_ENDIAN) Endianess of the bit field (LITTLE_ENDIAN: <, BIG_ENDIAN: >)

        @type  name:       str
        @param name:       Name of this checksum field

        @type ipv4_src_block_name: str
        @param ipv4_src_block_name: Name of block rendering IPv4 source address.

        @type ipv4_dst_block_name: str
        @param ipv4_dst_block_name: Name of block rendering IPv4 destination address.
        """

        self.block_name = block_name
        self.request = request
        self.algorithm = algorithm
        self.length = length
        self.endian = endian
        self.name = name
        self._ipv4_src_block_name = ipv4_src_block_name
        self._ipv4_dst_block_name = ipv4_dst_block_name

        self.fuzzable = False

        if not self.length and self.algorithm in self.checksum_lengths.iterkeys():
            self.length = self.checksum_lengths[self.algorithm]

        if self.algorithm == 'udp':
            if not self._ipv4_src_block_name:
                raise sex.SullyRuntimeError("'udp' checksum algorithm requires ipv4_src_block_name")
            if not self._ipv4_dst_block_name:
                raise sex.SullyRuntimeError("'udp' checksum algorithm requires ipv4_dst_block_name")

        self.rendered = self._get_dummy_value()

        # Set the recursion flag before calling a method that may cause a recursive loop.
        self._recursion_flag = False

    def _checksum(self):
        """
        Calculate and return the checksum (in raw bytes).

        Precondition: _render_dependencies() was just called.

        @rtype:  str
        @return: Checksum.
        """
        data = self.request.closed_blocks[self.block_name].rendered
        if type(self.algorithm) is str:
            if self.algorithm == "crc32":
                check = struct.pack(self.endian + "L", (zlib.crc32(data) & 0xFFFFFFFFL))

            elif self.algorithm == "adler32":
                check = struct.pack(self.endian + "L", (zlib.adler32(data) & 0xFFFFFFFFL))

            elif self.algorithm == "ipv4":
                check = struct.pack(self.endian + "H", helpers.ipv4_checksum(data))

            elif self.algorithm == "udp":
                return struct.pack(self.endian + "H",
                                   helpers.udp_checksum(msg=data,
                                                        src_addr=
                                                        self.request.closed_blocks[self._ipv4_src_block_name].rendered,
                                                        dst_addr=
                                                        self.request.closed_blocks[self._ipv4_dst_block_name].rendered,))

            elif self.algorithm == "md5":
                digest = hashlib.md5(data).digest()

                # TODO: is this right?
                if self.endian == ">":
                    (a, b, c, d) = struct.unpack("<LLLL", digest)
                    digest = struct.pack(">LLLL", a, b, c, d)

                check = digest

            elif self.algorithm == "sha1":
                digest = hashlib.sha1(data).digest()

                # TODO: is this right?
                if self.endian == ">":
                    (a, b, c, d, e) = struct.unpack("<LLLLL", digest)
                    digest = struct.pack(">LLLLL", a, b, c, d, e)

                check = digest

            else:
                raise sex.SullyRuntimeError("INVALID CHECKSUM ALGORITHM SPECIFIED: %s" % self.algorithm)
        else:
            check = self.algorithm(data)

        if self.length:
            return check[:self.length]
        else:
            return check

    def _get_dummy_value(self):
        return self.checksum_lengths[self.algorithm] * '\x00'

    def _dependencies_check_and_set(self):
        """
        Checks all dependent blocks and sets callbacks as needed.

        :return: True if all dependencies are closed. False otherwise.
        """
        all_passed = True
        if self.block_name not in self.request.closed_blocks:
            if self not in self.request.callbacks[self.block_name]:
                self.request.callbacks[self.block_name].append(self)
            print("Setting block_name callback")
            all_passed = False
        if self._ipv4_src_block_name and self._ipv4_src_block_name not in self.request.closed_blocks:
            print("Setting src callback")
            if self not in self.request.callbacks[self._ipv4_src_block_name]:
                self.request.callbacks[self._ipv4_src_block_name].append(self)
            all_passed = False
        if self._ipv4_dst_block_name and self._ipv4_dst_block_name not in self.request.closed_blocks:
            print("Setting dst callback")
            if self not in self.request.callbacks[self._ipv4_dst_block_name]:
                self.request.callbacks[self._ipv4_dst_block_name].append(self)
            all_passed = False
        return all_passed

    def _render_dependencies(self):
        """
        Renders all dependencies.
        Precondition: _dependencies_check_and_set() returns True.

        :return None
        """
        if self.block_name:
            self._recursion_flag = True
            self.request.closed_blocks[self.block_name].render()
            self._recursion_flag = False
        elif self._ipv4_src_block_name:
            self._recursion_flag = True
            self.request.closed_blocks[self._ipv4_src_block_name].render()
            self._recursion_flag = False
        elif self._ipv4_dst_block_name:
            self._recursion_flag = True
            self.request.closed_blocks[self._ipv4_dst_block_name].render()
            self._recursion_flag = False

    def render(self):
        """
        Calculate the checksum of the specified block using the specified algorithm.
        """
        # Algorithm summary:
        # 1. If the recursion flag is set, just render a dummy value.
        # 2. If the recursion flag is not set, we calculate
        #     a. Set the recursion flag (avoids recursion loop in step b if
        #        target block contains self)
        #     b. Render the target block.
        #     c. Clear recursion flag.
        #     d. Calculate the checksum and render.

        if self._recursion_flag:
            print("Enter Checksum.render() (recursion flag set")
        else:
            print("Enter Checksum.render() (recursion flag not set")
        if self._recursion_flag:
            self.rendered = self._get_dummy_value()
<<<<<<< HEAD
        elif self._dependencies_check_and_set():
            print("dependencies ready!")
            self._render_dependencies()

            self.rendered = self._checksum()
        else:
            print("dependencies not ready")
            # The block is not closed, so we
            # 1) add this checksum block to the requests callback list of all
            # dependent block...
            # (this is done in _dependencies_check_and_set())
=======
        else:
            # render target (excluding self via self._recursion_flag)
            self._recursion_flag = True
            self.request.names[self.block_name].render()
            self._recursion_flag = False

            # Compute the checksum!
            self.rendered = self.checksum(
                self.request.names[self.block_name].rendered
            )
>>>>>>> 1aa9c35c

        return self.rendered

    def __repr__(self):
        return "<%s %s>" % (self.__class__.__name__, self.name)

    def __len__(self):
        return self.length


class Repeat:
    """
    This block type is kind of special in that it is a hybrid between a block and a primitive (it can be fuzzed). The
    user does not need to be wary of this fact.
    """

    def __init__(self, block_name, request, min_reps=0, max_reps=None, step=1, variable=None, fuzzable=True, name=None):
        """
        Repeat the rendered contents of the specified block cycling from min_reps to max_reps counting by step. By
        default renders to nothing. This block modifier is useful for fuzzing overflows in table entries. This block
        modifier MUST come after the block it is being applied to.

        @type  block_name: str
        @param block_name: Name of block to apply sizer to
        @type  request:    s_request
        @param request:    Request this block belongs to
        @type  min_reps:   int
        @param min_reps:   (Optional, def=0) Minimum number of block repetitions
        @type  max_reps:   int
        @param max_reps:   (Optional, def=None) Maximum number of block repetitions
        @type  step:       int
        @param step:       (Optional, def=1) Step count between min and max reps
        @type  variable:   Sulley Integer Primitive
        @param variable:   (Optional, def=None) Repetitions will be derived from this variable, disables fuzzing
        @type  fuzzable:   bool
        @param fuzzable:   (Optional, def=True) Enable/disable fuzzing of this primitive
        @type  name:       str
        @param name:       (Optional, def=None) Specifying a name gives you direct access to a primitive
        """

        self.block_name = block_name
        self.request = request
        self.variable = variable
        self.min_reps = min_reps
        self.max_reps = max_reps
        self.step = step
        self.fuzzable = fuzzable
        self.name = name

        self.value = ""
        self.original_value = ""  # default to nothing!
        self.rendered = ""  # rendered value
        self.fuzz_complete = False  # flag if this primitive has been completely fuzzed
        self.fuzz_library = []  # library of static fuzz heuristics to cycle through.
        self.mutant_index = 0  # current mutation number
        self.current_reps = min_reps  # current number of repetitions

        # ensure the target block exists.
        if self.block_name not in self.request.names:
            raise sex.SullyRuntimeError(
                "Can't add repeater for non-existent block: %s!" % self.block_name
            )

        # ensure the user specified either a variable to tie this repeater to or a min/max val.
        if self.variable is None and self.max_reps is None:
            raise sex.SullyRuntimeError(
                "Repeater for block %s doesn't have a min/max or variable binding!" % self.block_name
            )

        # if a variable is specified, ensure it is an integer type.
        if self.variable and not isinstance(self.variable, primitives.BitField):
            print self.variable
            raise sex.SullyRuntimeError(
                "Attempt to bind the repeater for block %s to a non-integer primitive!" % self.block_name
            )

        # if not binding variable was specified, propagate the fuzz library with the repetition counts.
        if not self.variable:
            self.fuzz_library = range(self.min_reps, self.max_reps + 1, self.step)
        # otherwise, disable fuzzing as the repetition count is determined by the variable.
        else:
            self.fuzzable = False

    def mutate(self):
        """
        Mutate the primitive by stepping through the fuzz library, return False on completion. If variable-bounding is
        specified then fuzzing is implicitly disabled. Instead, the render() routine will properly calculate the
        correct repetition and return the appropriate data.

        @rtype:  bool
        @return: True on success, False otherwise.
        """

        # render the contents of the block we are repeating.
        self.request.names[self.block_name].render()

        # if the target block for this sizer is not closed, raise an exception.
        if self.block_name not in self.request.closed_blocks:
            raise sex.SullyRuntimeError(
                "Can't apply repeater to unclosed block: %s" % self.block_name
            )

        # if we've run out of mutations, raise the completion flag.
        if self.mutant_index == self.num_mutations():
            self.fuzz_complete = True

        # if fuzzing was disabled or complete, and mutate() is called, ensure the original value is restored.
        if not self.fuzzable or self.fuzz_complete:
            self.value = self.original_value
            self.current_reps = self.min_reps
            return False

        if self.variable:
            self.current_reps = self.variable.value
        else:
            self.current_reps = self.fuzz_library[self.mutant_index]

        # set the current value as a multiple of the rendered block based on the current fuzz library count.
        block = self.request.closed_blocks[self.block_name]
        self.value = block.rendered * self.fuzz_library[self.mutant_index]

        # increment the mutation count.
        self.mutant_index += 1

        return True

    def num_mutations(self):
        """
        Determine the number of repetitions we will be making.

        @rtype:  int
        @return: Number of mutated forms this primitive can take.
        """

        return len(self.fuzz_library)

    def render(self):
        """
        Nothing fancy on render, simply return the value.
        """

        # if the target block for this sizer is not closed, raise an exception.
        if self.block_name not in self.request.closed_blocks:
            raise sex.SullyRuntimeError("CAN NOT APPLY REPEATER TO UNCLOSED BLOCK: %s" % self.block_name)

        # if a variable-bounding was specified then set the value appropriately.
        if self.variable:
            block = self.request.closed_blocks[self.block_name]
            self.value = block.rendered * self.variable.value

        self.rendered = self.value
        return self.rendered

    def reset(self):
        """
        Reset the fuzz state of this primitive.
        """
        self.fuzz_complete = False
        self.mutant_index = 0
        self.value = self.original_value

    def __repr__(self):
        return "<%s %s>" % (self.__class__.__name__, self.name)

    def __len__(self):
        return self.current_reps * len(self.request.names[self.block_name])


class Size:
    """
    This block type is kind of special in that it is a hybrid between a block and a primitive (it can be fuzzed). The
    user does not need to be wary of this fact.
    """

    def __init__(self, block_name, request, offset=0, length=4, endian="<", output_format="binary", inclusive=False,
                 signed=False, math=None, fuzzable=False, name=None):
        """
        Create a sizer block bound to the block with the specified name. You *can not* create a sizer for any
        currently open blocks.

        @type  block_name:    str
        @param block_name:    Name of block to apply sizer to
        @type  request:       s_request
        @param request:       Request this block belongs to
        @type  length:        int
        @param length:        (Optional, def=4) Length of sizer
        @type  offset:        int
        @param offset:        (Optional, def=0) Offset for calculated size value
        @type  endian:        chr
        @param endian:        (Optional, def=LITTLE_ENDIAN) Endianess of the bit field (LITTLE_ENDIAN: <, BIG_ENDIAN: >)
        @type  output_format: str
        @param output_format: (Optional, def=binary) Output format, "binary" or "ascii"
        @type  inclusive:     bool
        @param inclusive:     (Optional, def=False) Should the sizer count its own length?
        @type  signed:        bool
        @param signed:        (Optional, def=False) Make size signed vs. unsigned (applicable only with format="ascii")
        @type  math:          def
        @param math:          (Optional, def=None) Apply the mathematical op defined in this function to the size
        @type  fuzzable:      bool
        @param fuzzable:      (Optional, def=False) Enable/disable fuzzing of this sizer
        @type  name:          str
        @param name:          Name of this sizer field
        """

        self.block_name = block_name
        self.request = request
        self.offset = offset
        self.length = length
        self.endian = endian
        self.format = output_format
        self.inclusive = inclusive
        self.signed = signed
        self.math = math
        self.fuzzable = fuzzable
        self.name = name

        self.original_value = "N/A"  # for get_primitive
        self.s_type = "size"  # for ease of object identification
        self.bit_field = primitives.BitField(
            0,
            self.length * 8,
            endian=self.endian,
            output_format=self.format,
            signed=self.signed
        )
        self.rendered = ""
        self.fuzz_complete = self.bit_field.fuzz_complete
        self.fuzz_library = self.bit_field.fuzz_library
        self.mutant_index = self.bit_field.mutant_index
        self.value = self.bit_field.value

        if not self.math:
            self.math = lambda (x): x

    def exhaust(self):
        """
        Exhaust the possible mutations for this primitive.

        @rtype:  int
        @return: The number of mutations to reach exhaustion
        """

        num = self.num_mutations() - self.mutant_index

        self.fuzz_complete = True
        self.mutant_index = self.num_mutations()
        self.bit_field.mutant_index = self.num_mutations()
        self.value = self.original_value

        return num

    def mutate(self):
        """
        Wrap the mutation routine of the internal bit_field primitive.

        @rtype:  Boolean
        @return: True on success, False otherwise.
        """

        if self.mutant_index == self.num_mutations():
            self.fuzz_complete = True

        self.mutant_index += 1

        return self.bit_field.mutate()

    def num_mutations(self):
        """
        Wrap the num_mutations routine of the internal bit_field primitive.

        @rtype:  int
        @return: Number of mutated forms this primitive can take.
        """

        return self.bit_field.num_mutations()

    def render(self):
        """
        Render the sizer.

        :return Rendered value.
        """
        # if the sizer is fuzzable and we have not yet exhausted the the possible bit field values, use the fuzz value.
        if self.fuzzable and self.bit_field.mutant_index and not self.bit_field.fuzz_complete:
            self.rendered = self.bit_field.render()
        else:
            length = self.offset
            if self.inclusive:
                length += self.length
            length += len(self.request.names[self.block_name])

            self.bit_field.value = self.math(length)

            self.rendered = self.bit_field.render()

        return self.rendered

    def reset(self):
        """
        Wrap the reset routine of the internal bit_field primitive.
        """

        self.bit_field.reset()

    def __repr__(self):
        return "<%s %s>" % (self.__class__.__name__, self.name)

    def __len__(self):
        return self.length<|MERGE_RESOLUTION|>--- conflicted
+++ resolved
@@ -109,7 +109,6 @@
 
         # process remaining callbacks.
         for key in self.callbacks.keys():
-            print("Request callback: {0}".format(item))
             for item in self.callbacks[key]:
                 item.render()
 
@@ -407,7 +406,6 @@
 
         # the block is now closed, clear out all the entries from the request back splice dictionary.
         if self.name in self.request.callbacks:
-            print("Block callback: {0}".format(item))
             for item in self.request.callbacks[self.name]:
                 item.render()
 
@@ -466,13 +464,8 @@
         @param algorithm:  (Optional, def=crc32) Checksum algorithm to use. (crc32, adler32, md5, sha1, ipv4)
 
         @type  length:     int
-<<<<<<< HEAD
-        @param length:     (Optional, def=0) NOT IMPLEMENTED. Length of checksum, specify 0 to auto-calculate
-
-=======
         @param length:     (Optional, def=0) Length of checksum, specify 0 to auto-calculate.
                            Must be specified manually when using custom algorithm.
->>>>>>> 1aa9c35c
         @type  endian:     Character
         @param endian:     (Optional, def=LITTLE_ENDIAN) Endianess of the bit field (LITTLE_ENDIAN: <, BIG_ENDIAN: >)
 
@@ -520,7 +513,7 @@
         @rtype:  str
         @return: Checksum.
         """
-        data = self.request.closed_blocks[self.block_name].rendered
+        data = self.request.names[self.block_name].rendered
         if type(self.algorithm) is str:
             if self.algorithm == "crc32":
                 check = struct.pack(self.endian + "L", (zlib.crc32(data) & 0xFFFFFFFFL))
@@ -535,9 +528,9 @@
                 return struct.pack(self.endian + "H",
                                    helpers.udp_checksum(msg=data,
                                                         src_addr=
-                                                        self.request.closed_blocks[self._ipv4_src_block_name].rendered,
+                                                        self.request.names[self._ipv4_src_block_name].rendered,
                                                         dst_addr=
-                                                        self.request.closed_blocks[self._ipv4_dst_block_name].rendered,))
+                                                        self.request.names[self._ipv4_dst_block_name].rendered,))
 
             elif self.algorithm == "md5":
                 digest = hashlib.md5(data).digest()
@@ -579,17 +572,17 @@
         :return: True if all dependencies are closed. False otherwise.
         """
         all_passed = True
-        if self.block_name not in self.request.closed_blocks:
+        if self.block_name not in self.request.names:
             if self not in self.request.callbacks[self.block_name]:
                 self.request.callbacks[self.block_name].append(self)
             print("Setting block_name callback")
             all_passed = False
-        if self._ipv4_src_block_name and self._ipv4_src_block_name not in self.request.closed_blocks:
+        if self._ipv4_src_block_name and self._ipv4_src_block_name not in self.request.names:
             print("Setting src callback")
             if self not in self.request.callbacks[self._ipv4_src_block_name]:
                 self.request.callbacks[self._ipv4_src_block_name].append(self)
             all_passed = False
-        if self._ipv4_dst_block_name and self._ipv4_dst_block_name not in self.request.closed_blocks:
+        if self._ipv4_dst_block_name and self._ipv4_dst_block_name not in self.request.names:
             print("Setting dst callback")
             if self not in self.request.callbacks[self._ipv4_dst_block_name]:
                 self.request.callbacks[self._ipv4_dst_block_name].append(self)
@@ -605,15 +598,15 @@
         """
         if self.block_name:
             self._recursion_flag = True
-            self.request.closed_blocks[self.block_name].render()
+            self.request.names[self.block_name].render()
             self._recursion_flag = False
         elif self._ipv4_src_block_name:
             self._recursion_flag = True
-            self.request.closed_blocks[self._ipv4_src_block_name].render()
+            self.request.names[self._ipv4_src_block_name].render()
             self._recursion_flag = False
         elif self._ipv4_dst_block_name:
             self._recursion_flag = True
-            self.request.closed_blocks[self._ipv4_dst_block_name].render()
+            self.request.names[self._ipv4_dst_block_name].render()
             self._recursion_flag = False
 
     def render(self):
@@ -629,36 +622,17 @@
         #     c. Clear recursion flag.
         #     d. Calculate the checksum and render.
 
-        if self._recursion_flag:
-            print("Enter Checksum.render() (recursion flag set")
-        else:
-            print("Enter Checksum.render() (recursion flag not set")
+        # if self._recursion_flag:
+        #     print("Enter Checksum.render() (recursion flag set")
+        # else:
+        #     print("Enter Checksum.render() (recursion flag not set")
         if self._recursion_flag:
             self.rendered = self._get_dummy_value()
-<<<<<<< HEAD
-        elif self._dependencies_check_and_set():
-            print("dependencies ready!")
-            self._render_dependencies()
-
-            self.rendered = self._checksum()
-        else:
-            print("dependencies not ready")
-            # The block is not closed, so we
-            # 1) add this checksum block to the requests callback list of all
-            # dependent block...
-            # (this is done in _dependencies_check_and_set())
-=======
         else:
             # render target (excluding self via self._recursion_flag)
-            self._recursion_flag = True
-            self.request.names[self.block_name].render()
-            self._recursion_flag = False
-
-            # Compute the checksum!
-            self.rendered = self.checksum(
-                self.request.names[self.block_name].rendered
-            )
->>>>>>> 1aa9c35c
+            self._render_dependencies()
+
+            self.rendered = self._checksum()
 
         return self.rendered
 
