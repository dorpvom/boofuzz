import primitives
import sex
import zlib
import hashlib
import struct
from constants import LITTLE_ENDIAN

REQUESTS = {}
CURRENT = None


class Request(object):
    def __init__(self, name):
        """
        Top level container instantiated by s_initialize(). Can hold any block structure or primitive. This can
        essentially be thought of as a super-block, root-block, daddy-block or whatever other alias you prefer.

        @type  name: str
        @param name: Name of this request
        """

        self.name = name
        self.label = name  # node label for graph rendering.
        self.stack = []  # the request stack.
        self.block_stack = []  # list of open blocks, -1 is last open block.
        self.closed_blocks = {}  # dictionary of closed blocks.
        self.callbacks = {}  # dictionary of list of sizers / checksums that were unable to complete rendering.
        self.names = {}  # dictionary of directly accessible primitives.
        self.rendered = ""  # rendered block structure.
        self.mutant_index = 0  # current mutation index.
        self.mutant = None  # current primitive being mutated.

    def mutate(self):
        mutated = False

        for item in self.stack:
            if item.fuzzable and item.mutate():
                mutated = True
                if not isinstance(item, Block):
                    self.mutant = item
                break

        if mutated:
            self.mutant_index += 1

        return mutated

    def num_mutations(self):
        """
        Determine the number of repetitions we will be making.

        @rtype:  int
        @return: Number of mutated forms this primitive can take.
        """

        num_mutations = 0

        for item in self.stack:
            if item.fuzzable:
                num_mutations += item.num_mutations()

        return num_mutations

    def pop(self):
        """
        The last open block was closed, so pop it off of the block stack.
        """

        if not self.block_stack:
            raise sex.SullyRuntimeError("BLOCK STACK OUT OF SYNC")

        self.block_stack.pop()

    def push(self, item):
        """
        Push an item into the block structure. If no block is open, the item goes onto the request stack. otherwise,
        the item goes onto the last open blocks stack.
        """

        # if the item has a name, add it to the internal dictionary of names.
        if hasattr(item, "name") and item.name:
            # ensure the name doesn't already exist.
            if item.name in self.names.keys():
                raise sex.SullyRuntimeError("BLOCK NAME ALREADY EXISTS: %s" % item.name)

            self.names[item.name] = item

        # if there are no open blocks, the item gets pushed onto the request stack.
        # otherwise, the pushed item goes onto the stack of the last opened block.
        if not self.block_stack:
            self.stack.append(item)
        else:
            self.block_stack[-1].push(item)

        # add the opened block to the block stack.
        if isinstance(item, Block):
            self.block_stack.append(item)

    def render(self):
        # ensure there are no open blocks lingering.
        if self.block_stack:
            raise sex.SullyRuntimeError("UNCLOSED BLOCK: %s" % self.block_stack[-1].name)

        # render every item in the stack.
        for item in self.stack:
            item.render()

        # process remaining callbacks.
        for key in self.callbacks.keys():
            for item in self.callbacks[key]:
                item.render()

        # noinspection PyUnusedLocal
        def update_size(stack, name):
            # walk recursively through each block to update its size
            blocks = []

            for stack_item in stack:
                if isinstance(stack_item, Size):
                    stack_item.render()
                elif isinstance(stack_item, Block):
                    blocks += [stack_item]

            for b in blocks:
                update_size(b.stack, b.name)
                b.render()

        # call update_size on each block of the request
        for item in self.stack:
            if isinstance(item, Block):
                update_size(item.stack, item.name)
                item.render()

        # now collect, merge and return the rendered items.
        self.rendered = ""

        for item in self.stack:
            self.rendered += item.rendered

        return self.rendered

    def reset(self):
        """
        Reset every block and primitives mutant state under this request.
        """

        self.mutant_index = 1
        self.closed_blocks = {}

        for item in self.stack:
            if item.fuzzable:
                item.reset()

    def walk(self, stack=None):
        """
        Recursively walk through and yield every primitive and block on the request stack.

        @rtype:  Sulley Primitives
        @return: Sulley Primitives
        """

        if not stack:
            stack = self.stack

        for item in stack:
            # if the item is a block, step into it and continue looping.
            if isinstance(item, Block):
                for stack_item in self.walk(item.stack):
                    yield stack_item
            else:
                yield item

    def __repr__(self):
        return "<%s %s>" % (self.__class__.__name__, self.name)


class Block(object):
    def __init__(self, name, request, group=None, encoder=None, dep=None, dep_value=None, dep_values=None,
                 dep_compare="=="):
        """
        The basic building block. Can contain primitives, sizers, checksums or other blocks.

        @type  name:        str
        @param name:        Name of the new block
        @type  request:     s_request
        @param request:     Request this block belongs to
        @type  group:       str
        @param group:       (Optional, def=None) Name of group to associate this block with
        @type  encoder:     Function Pointer
        @param encoder:     (Optional, def=None) Optional pointer to a function to pass rendered data to prior to return
        @type  dep:         str
        @param dep:         (Optional, def=None) Optional primitive whose specific value this block is dependant on
        @type  dep_value:   Mixed
        @param dep_value:   (Optional, def=None) Value that field "dep" must contain for block to be rendered
        @type  dep_values:  List of Mixed Types
        @param dep_values:  (Optional, def=[]) Values that field "dep" may contain for block to be rendered
        @type  dep_compare: str
        @param dep_compare: (Optional, def="==") Comparison method to apply to dependency (==, !=, >, >=, <, <=)
        """

        self.name = name
        self.request = request
        self.group = group
        self.encoder = encoder
        self.dep = dep
        self.dep_value = dep_value
        self.dep_values = dep_values
        self.dep_compare = dep_compare

        self.stack = []  # block item stack.
        self.rendered = ""  # rendered block contents.
        self.fuzzable = True  # blocks are always fuzzable because they may contain fuzzable items.
        self.group_idx = 0  # if this block is tied to a group, the index within that group.
        self.fuzz_complete = False  # whether or not we are done fuzzing this block.
        self.mutant_index = 0  # current mutation index.

    def mutate(self):
        mutated = False

        # are we done with this block?
        if self.fuzz_complete:
            return False

        #
        # mutate every item on the stack for every possible group value.
        #
        if self.group:
            group_count = self.request.names[self.group].num_mutations()

            # update the group value to that at the current index.
            self.request.names[self.group].value = self.request.names[self.group].values[self.group_idx]

            # mutate every item on the stack at the current group value.
            for item in self.stack:
                if item.fuzzable and item.mutate():
                    mutated = True

                    if not isinstance(item, Block):
                        self.request.mutant = item
                    break

            # if the possible mutations for the stack are exhausted.
            if not mutated:
                # increment the group value index.
                self.group_idx += 1

                # if the group values are exhausted, we are done with this block.
                if self.group_idx == group_count:
                    # restore the original group value.
                    self.request.names[self.group].value = self.request.names[self.group].original_value

                # otherwise continue mutating this group/block.
                else:
                    # update the group value to that at the current index.
                    self.request.names[self.group].value = self.request.names[self.group].values[self.group_idx]

                    # this the mutate state for every item in this blocks stack.
                    # NOT THE BLOCK ITSELF THOUGH! (hence why we didn't call self.reset())
                    for item in self.stack:
                        if item.fuzzable:
                            item.reset()

                    # now mutate the first field in this block before continuing.
                    # (we repeat a test case if we don't mutate something)
                    for item in self.stack:
                        if item.fuzzable and item.mutate():
                            mutated = True

                            if not isinstance(item, Block):
                                self.request.mutant = item

                            break
        #
        # no grouping, mutate every item on the stack once.
        #
        else:
            for item in self.stack:
                if item.fuzzable and item.mutate():
                    mutated = True

                    if not isinstance(item, Block):
                        self.request.mutant = item

                    break

        # if this block is dependant on another field, then manually update that fields value appropriately while we
        # mutate this block. we'll restore the original value of the field prior to continuing.
        if mutated and self.dep:
            # if a list of values was specified, use the first item in the list.
            if self.dep_values:
                self.request.names[self.dep].value = self.dep_values[0]

            # if a list of values was not specified, assume a single value is present.
            else:
                self.request.names[self.dep].value = self.dep_value

        # we are done mutating this block.
        if not mutated:
            self.fuzz_complete = True

            # if we had a dependency, make sure we restore the original value.
            if self.dep:
                self.request.names[self.dep].value = self.request.names[self.dep].original_value

        return mutated

    def num_mutations(self):
        """
        Determine the number of repetitions we will be making.

        @rtype:  int
        @return: Number of mutated forms this primitive can take.
        """

        num_mutations = 0

        for item in self.stack:
            if item.fuzzable:
                num_mutations += item.num_mutations()

        # if this block is associated with a group, then multiply out the number of possible mutations.
        if self.group:
            num_mutations *= len(self.request.names[self.group].values)

        return num_mutations

    def push(self, item):
        """
        Push an arbitrary item onto this blocks stack.
        """

        self.stack.append(item)

    def render(self):
        """
        Step through every item on this blocks stack and render it. Subsequent blocks recursively render their stacks.
        """

        # add the completed block to the request dictionary.
        self.request.closed_blocks[self.name] = self

        #
        # if this block is dependant on another field and the value is not met, render nothing.
        #

        if self.dep:
            if self.dep_compare == "==":
                if self.dep_values and self.request.names[self.dep].value not in self.dep_values:
                    self.rendered = ""
                    return

                elif not self.dep_values and self.request.names[self.dep].value != self.dep_value:
                    self.rendered = ""
                    return

            if self.dep_compare == "!=":
                if self.dep_values and self.request.names[self.dep].value in self.dep_values:
                    self.rendered = ""
                    return

                elif self.request.names[self.dep].value == self.dep_value:
                    self.rendered = ""
                    return

            if self.dep_compare == ">" and self.dep_value <= self.request.names[self.dep].value:
                self.rendered = ""
                return

            if self.dep_compare == ">=" and self.dep_value < self.request.names[self.dep].value:
                self.rendered = ""
                return

            if self.dep_compare == "<" and self.dep_value >= self.request.names[self.dep].value:
                self.rendered = ""
                return

            if self.dep_compare == "<=" and self.dep_value > self.request.names[self.dep].value:
                self.rendered = ""
                return

        #
        # otherwise, render and encode as usual.
        #

        # recursively render the items on the stack.
        for item in self.stack:
            item.render()

        # now collect and merge the rendered items.
        self.rendered = ""

        for item in self.stack:
            self.rendered += item.rendered

        # if an encoder was attached to this block, call it.
        if self.encoder:
            self.rendered = self.encoder(self.rendered)

        # the block is now closed, clear out all the entries from the request back splice dictionary.
        if self.name in self.request.callbacks:
            for item in self.request.callbacks[self.name]:
                item.render()

    def reset(self):
        """
        Reset the primitives on this blocks stack to the starting mutation state.
        """

        self.fuzz_complete = False
        self.group_idx = 0

        for item in self.stack:
            if item.fuzzable:
                item.reset()

    def __repr__(self):
        return "<%s %s>" % (self.__class__.__name__, self.name)


class Checksum:
    checksum_lengths = {
        "crc32": 4,
        "adler32": 4,
        "md5": 16,
        "sha1": 20
    }

    def __init__(self, block_name, request, algorithm="crc32", length=0, endian=LITTLE_ENDIAN, name=None):
        """
        Create a checksum block bound to the block with the specified name. You *can not* create a checksum for any
        currently open blocks.

        @type  block_name: str
        @param block_name: Name of block to apply sizer to
        @type  request:    s_request
        @param request:    Request this block belongs to
        @type  algorithm:  str or def
        @param algorithm:  (Optional, def=crc32) Checksum algorithm to use. (crc32, adler32, md5, sha1)
        @type  length:     int
        @param length:     (Optional, def=0) Length of checksum, specify 0 to auto-calculate
        @type  endian:     Character
        @param endian:     (Optional, def=LITTLE_ENDIAN) Endianess of the bit field (LITTLE_ENDIAN: <, BIG_ENDIAN: >)
        @type  name:       str
        @param name:       Name of this checksum field
        """

        self.block_name = block_name
        self.request = request
        self.algorithm = algorithm
        self.length = length
        self.endian = endian
        self.name = name

        self.rendered = ""
        self.fuzzable = False

        if not self.length and self.algorithm in self.checksum_lengths:
            self.length = self.checksum_lengths[self.algorithm]

    def checksum(self, data):
        """
        Calculate and return the checksum (in raw bytes) over the supplied data.

        @type  data: Raw
        @param data: Rendered block data to calculate checksum over.

        @rtype:  Raw
        @return: Checksum.
        """

        if type(self.algorithm) is str:
            if self.algorithm == "crc32":
<<<<<<< HEAD
                return struct.pack(self.endian + "L", zlib.crc32(data))

            elif self.algorithm == "adler32":
                return struct.pack(self.endian + "L", zlib.adler32(data))
=======
                return struct.pack(self.endian+"L", (zlib.crc32(data) & 0xFFFFFFFFL))

            elif self.algorithm == "adler32":
                return struct.pack(self.endian+"L", (zlib.adler32(data) & 0xFFFFFFFFL))
>>>>>>> 3bce87a1

            elif self.algorithm == "md5":
                digest = hashlib.md5(data).digest()

                # TODO: is this right?
                if self.endian == ">":
                    (a, b, c, d) = struct.unpack("<LLLL", digest)
                    digest = struct.pack(">LLLL", a, b, c, d)

                return digest

            elif self.algorithm == "sha1":
                digest = hashlib.sha1(data).digest()

                # TODO: is this right?
                if self.endian == ">":
                    (a, b, c, d, e) = struct.unpack("<LLLLL", digest)
                    digest = struct.pack(">LLLLL", a, b, c, d, e)

                return digest

            else:
                raise sex.SullyRuntimeError("INVALID CHECKSUM ALGORITHM SPECIFIED: %s" % self.algorithm)
        else:
            return self.algorithm(data)

    def render(self):
        """
        Calculate the checksum of the specified block using the specified algorithm.
        """

        self.rendered = ""

        # if the target block for this sizer is already closed, render the checksum.
        if self.block_name in self.request.closed_blocks:
            block_data = self.request.closed_blocks[self.block_name].rendered
            self.rendered = self.checksum(block_data)

        # otherwise, add this checksum block to the requests callback list.
        else:
            if not self.block_name in self.request.callbacks:
                self.request.callbacks[self.block_name] = []

            self.request.callbacks[self.block_name].append(self)

    def __repr__(self):
        return "<%s %s>" % (self.__class__.__name__, self.name)


class Repeat:
    """
    This block type is kind of special in that it is a hybrid between a block and a primitive (it can be fuzzed). The
    user does not need to be wary of this fact.
    """

    def __init__(self, block_name, request, min_reps=0, max_reps=None, step=1, variable=None, fuzzable=True, name=None):
        """
        Repeat the rendered contents of the specified block cycling from min_reps to max_reps counting by step. By
        default renders to nothing. This block modifier is useful for fuzzing overflows in table entries. This block
        modifier MUST come after the block it is being applied to.

        @type  block_name: str
        @param block_name: Name of block to apply sizer to
        @type  request:    s_request
        @param request:    Request this block belongs to
        @type  min_reps:   int
        @param min_reps:   (Optional, def=0) Minimum number of block repetitions
        @type  max_reps:   int
        @param max_reps:   (Optional, def=None) Maximum number of block repetitions
        @type  step:       int
        @param step:       (Optional, def=1) Step count between min and max reps
        @type  variable:   Sulley Integer Primitive
        @param variable:   (Optional, def=None) Repetitions will be derived from this variable, disables fuzzing
        @type  fuzzable:   bool
        @param fuzzable:   (Optional, def=True) Enable/disable fuzzing of this primitive
        @type  name:       str
        @param name:       (Optional, def=None) Specifying a name gives you direct access to a primitive
        """

        self.block_name = block_name
        self.request = request
        self.variable = variable
        self.min_reps = min_reps
        self.max_reps = max_reps
        self.step = step
        self.fuzzable = fuzzable
        self.name = name

        self.value = ""
        self.original_value = ""  # default to nothing!
        self.rendered = ""  # rendered value
        self.fuzz_complete = False  # flag if this primitive has been completely fuzzed
        self.fuzz_library = []  # library of static fuzz heuristics to cycle through.
        self.mutant_index = 0  # current mutation number
        self.current_reps = min_reps  # current number of repetitions

        # ensure the target block exists.
        if self.block_name not in self.request.names:
            raise sex.SullyRuntimeError(
                "Can't add repeater for non-existent block: %s!" % self.block_name
            )

        # ensure the user specified either a variable to tie this repeater to or a min/max val.
        if self.variable is None and self.max_reps is None:
            raise sex.SullyRuntimeError(
                "Repeater for block %s doesn't have a min/max or variable binding!" % self.block_name
            )

        # if a variable is specified, ensure it is an integer type.
        if self.variable and not isinstance(self.variable, primitives.BitField):
            print self.variable
            raise sex.SullyRuntimeError(
                "Attempt to bind the repeater for block %s to a non-integer primitive!" % self.block_name
            )

        # if not binding variable was specified, propagate the fuzz library with the repetition counts.
        if not self.variable:
            self.fuzz_library = range(self.min_reps, self.max_reps + 1, self.step)
        # otherwise, disable fuzzing as the repetition count is determined by the variable.
        else:
            self.fuzzable = False

    def mutate(self):
        """
        Mutate the primitive by stepping through the fuzz library, return False on completion. If variable-bounding is
        specified then fuzzing is implicitly disabled. Instead, the render() routine will properly calculate the
        correct repetition and return the appropriate data.

        @rtype:  bool
        @return: True on success, False otherwise.
        """

        # render the contents of the block we are repeating.
        self.request.names[self.block_name].render()

        # if the target block for this sizer is not closed, raise an exception.
        if self.block_name not in self.request.closed_blocks:
            raise sex.SullyRuntimeError(
                "Can't apply repeater to unclosed block: %s" % self.block_name
            )

        # if we've run out of mutations, raise the completion flag.
        if self.mutant_index == self.num_mutations():
            self.fuzz_complete = True

        # if fuzzing was disabled or complete, and mutate() is called, ensure the original value is restored.
        if not self.fuzzable or self.fuzz_complete:
            self.value = self.original_value
            self.current_reps = self.min_reps
            return False

        if self.variable:
            self.current_reps = self.variable.value
        else:
            self.current_reps = self.fuzz_library[self.mutant_index]

        # set the current value as a multiple of the rendered block based on the current fuzz library count.
        block = self.request.closed_blocks[self.block_name]
        self.value = block.rendered * self.fuzz_library[self.mutant_index]

        # increment the mutation count.
        self.mutant_index += 1

        return True

    def num_mutations(self):
        """
        Determine the number of repetitions we will be making.

        @rtype:  int
        @return: Number of mutated forms this primitive can take.
        """

        return len(self.fuzz_library)

    def render(self):
        """
        Nothing fancy on render, simply return the value.
        """

        # if the target block for this sizer is not closed, raise an exception.
        if self.block_name not in self.request.closed_blocks:
            raise sex.SullyRuntimeError("CAN NOT APPLY REPEATER TO UNCLOSED BLOCK: %s" % self.block_name)

        # if a variable-bounding was specified then set the value appropriately.
        if self.variable:
            block = self.request.closed_blocks[self.block_name]
            self.value = block.rendered * self.variable.value

        self.rendered = self.value
        return self.rendered

    def reset(self):
        """
        Reset the fuzz state of this primitive.
        """
        self.fuzz_complete = False
        self.mutant_index = 0
        self.value = self.original_value

    def __repr__(self):
        return "<%s %s>" % (self.__class__.__name__, self.name)


class Size:
    """
    This block type is kind of special in that it is a hybrid between a block and a primitive (it can be fuzzed). The
    user does not need to be wary of this fact.
    """

<<<<<<< HEAD
    def __init__(self, block_name, request, length=4, endian="<", output_format="binary", inclusive=False, signed=False,
                 math=None, fuzzable=False, name=None):
        """
        Create a sizer block bound to the block with the specified name. You *can not* create a sizer for any
        currently open blocks.

        @type  block_name:    str
        @param block_name:    Name of block to apply sizer to
        @type  request:       s_request
        @param request:       Request this block belongs to
        @type  length:        int
        @param length:        (Optional, def=4) Length of sizer
        @type  endian:        chr
        @param endian:        (Optional, def=LITTLE_ENDIAN) Endianess of the bit field (LITTLE_ENDIAN: <, BIG_ENDIAN: >)
        @type  output_format: str
        @param output_format: (Optional, def=binary) Output format, "binary" or "ascii"
        @type  inclusive:     bool
        @param inclusive:     (Optional, def=False) Should the sizer count its own length?
        @type  signed:        bool
        @param signed:        (Optional, def=False) Make size signed vs. unsigned (applicable only with format="ascii")
        @type  math:          def
        @param math:          (Optional, def=None) Apply the mathematical op defined in this function to the size
        @type  fuzzable:      bool
        @param fuzzable:      (Optional, def=False) Enable/disable fuzzing of this sizer
        @type  name:          str
        @param name:          Name of this sizer field
        """
=======
    def __init__ (self, block_name, request, offset=0, length=4, endian="<", format="binary", inclusive=False, signed=False, math=None, fuzzable=False, name=None):
        '''
        Create a sizer block bound to the block with the specified name. You *can not* create a sizer for any
        currently open blocks.

        @type  block_name: String
        @param block_name: Name of block to apply sizer to
        @type  request:    s_request
        @param request:    Request this block belongs to
        @type  length:     Integer
        @param length:     (Optional, def=4) Length of sizer
        @type  offset:     Integer
        @param offset:     (Optional, def=0) Offset for calculated size value
        @type  endian:     Character
        @param endian:     (Optional, def=LITTLE_ENDIAN) Endianess of the bit field (LITTLE_ENDIAN: <, BIG_ENDIAN: >)
        @type  format:     String
        @param format:     (Optional, def=binary) Output format, "binary" or "ascii"
        @type  inclusive:  Boolean
        @param inclusive:  (Optional, def=False) Should the sizer count its own length?
        @type  signed:     Boolean
        @param signed:     (Optional, def=False) Make size signed vs. unsigned (applicable only with format="ascii")
        @type  math:       Function
        @param math:       (Optional, def=None) Apply the mathematical operations defined in this function to the size
        @type  fuzzable:   Boolean
        @param fuzzable:   (Optional, def=False) Enable/disable fuzzing of this sizer
        @type  name:       String
        @param name:       Name of this sizer field
        '''

        self.block_name    = block_name
        self.request       = request
        self.offset        = offset
        self.length        = length
        self.endian        = endian
        self.format        = format
        self.inclusive     = inclusive
        self.signed        = signed
        self.math          = math
        self.fuzzable      = fuzzable
        self.name          = name

        self.original_value = "N/A"    # for get_primitive
        self.s_type         = "size"   # for ease of object identification
        self.bit_field      = primitives.bit_field(0, self.length*8, endian=self.endian, format=self.format, signed=self.signed)
        self.rendered       = ""
        self.fuzz_complete  = self.bit_field.fuzz_complete
        self.fuzz_library   = self.bit_field.fuzz_library
        self.mutant_index   = self.bit_field.mutant_index
        self.value          = self.bit_field.value

        if self.math == None:
            self.math = lambda (x): x
>>>>>>> 3bce87a1

        self.block_name = block_name
        self.request = request
        self.length = length
        self.endian = endian
        self.format = output_format
        self.inclusive = inclusive
        self.signed = signed
        self.math = math
        self.fuzzable = fuzzable
        self.name = name

        self.original_value = "N/A"  # for get_primitive
        self.s_type = "size"  # for ease of object identification
        self.bit_field = primitives.BitField(
            0,
            self.length * 8,
            endian=self.endian,
            output_format=self.format,
            signed=self.signed
        )
        self.rendered = ""
        self.fuzz_complete = self.bit_field.fuzz_complete
        self.fuzz_library = self.bit_field.fuzz_library
        self.mutant_index = self.bit_field.mutant_index
        self.value = self.bit_field.value

        if not self.math:
            self.math = lambda (x): x

    def exhaust(self):
        """
        Exhaust the possible mutations for this primitive.

        @rtype:  int
        @return: The number of mutations to reach exhaustion
        """

        num = self.num_mutations() - self.mutant_index

        self.fuzz_complete = True
        self.mutant_index = self.num_mutations()
        self.bit_field.mutant_index = self.num_mutations()
        self.value = self.original_value

        return num

    def mutate(self):
        """
        Wrap the mutation routine of the internal bit_field primitive.

        @rtype:  Boolean
        @return: True on success, False otherwise.
        """

        if self.mutant_index == self.num_mutations():
            self.fuzz_complete = True

        self.mutant_index += 1

        return self.bit_field.mutate()

    def num_mutations(self):
        """
        Wrap the num_mutations routine of the internal bit_field primitive.

        @rtype:  int
        @return: Number of mutated forms this primitive can take.
        """

        return self.bit_field.num_mutations()

    def render(self):
        """
        Render the sizer.
        """

        self.rendered = ""

        # if the sizer is fuzzable and we have not yet exhausted the the possible bit field values, use the fuzz value.
        if self.fuzzable and self.bit_field.mutant_index and not self.bit_field.fuzz_complete:
            self.rendered = self.bit_field.render()

        # if the target block for this sizer is already closed, render the size.
        elif self.block_name in self.request.closed_blocks:
            if self.inclusive:
                self_size = self.length
            else:
                self_size = 0

<<<<<<< HEAD
            block = self.request.closed_blocks[self.block_name]
            self.bit_field.value = self.math(len(block.rendered) + self_size)
            self.rendered = self.bit_field.render()
=======
            block                = self.request.closed_blocks[self.block_name]
            self.bit_field.value = self.math(len(block.rendered) + self_size + self.offset)
            self.rendered        = self.bit_field.render()
>>>>>>> 3bce87a1

        # otherwise, add this sizer block to the requests callback list.
        else:
            if not self.block_name in self.request.callbacks:
                self.request.callbacks[self.block_name] = []

            self.request.callbacks[self.block_name].append(self)

    def reset(self):
        """
        Wrap the reset routine of the internal bit_field primitive.
        """

        self.bit_field.reset()

    def __repr__(self):
        return "<%s %s>" % (self.__class__.__name__, self.name)<|MERGE_RESOLUTION|>--- conflicted
+++ resolved
@@ -470,17 +470,10 @@
 
         if type(self.algorithm) is str:
             if self.algorithm == "crc32":
-<<<<<<< HEAD
-                return struct.pack(self.endian + "L", zlib.crc32(data))
+                return struct.pack(self.endian + "L", (zlib.crc32(data) & 0xFFFFFFFFL))
 
             elif self.algorithm == "adler32":
-                return struct.pack(self.endian + "L", zlib.adler32(data))
-=======
-                return struct.pack(self.endian+"L", (zlib.crc32(data) & 0xFFFFFFFFL))
-
-            elif self.algorithm == "adler32":
-                return struct.pack(self.endian+"L", (zlib.adler32(data) & 0xFFFFFFFFL))
->>>>>>> 3bce87a1
+                return struct.pack(self.endian + "L", (zlib.adler32(data) & 0xFFFFFFFFL))
 
             elif self.algorithm == "md5":
                 digest = hashlib.md5(data).digest()
@@ -691,9 +684,8 @@
     user does not need to be wary of this fact.
     """
 
-<<<<<<< HEAD
-    def __init__(self, block_name, request, length=4, endian="<", output_format="binary", inclusive=False, signed=False,
-                 math=None, fuzzable=False, name=None):
+    def __init__(self, block_name, request, offset=0, length=4, endian="<", output_format="binary", inclusive=False,
+                 signed=False, math=None, fuzzable=False, name=None):
         """
         Create a sizer block bound to the block with the specified name. You *can not* create a sizer for any
         currently open blocks.
@@ -704,6 +696,8 @@
         @param request:       Request this block belongs to
         @type  length:        int
         @param length:        (Optional, def=4) Length of sizer
+        @type  offset:        int
+        @param offset:        (Optional, def=0) Offset for calculated size value
         @type  endian:        chr
         @param endian:        (Optional, def=LITTLE_ENDIAN) Endianess of the bit field (LITTLE_ENDIAN: <, BIG_ENDIAN: >)
         @type  output_format: str
@@ -719,63 +713,10 @@
         @type  name:          str
         @param name:          Name of this sizer field
         """
-=======
-    def __init__ (self, block_name, request, offset=0, length=4, endian="<", format="binary", inclusive=False, signed=False, math=None, fuzzable=False, name=None):
-        '''
-        Create a sizer block bound to the block with the specified name. You *can not* create a sizer for any
-        currently open blocks.
-
-        @type  block_name: String
-        @param block_name: Name of block to apply sizer to
-        @type  request:    s_request
-        @param request:    Request this block belongs to
-        @type  length:     Integer
-        @param length:     (Optional, def=4) Length of sizer
-        @type  offset:     Integer
-        @param offset:     (Optional, def=0) Offset for calculated size value
-        @type  endian:     Character
-        @param endian:     (Optional, def=LITTLE_ENDIAN) Endianess of the bit field (LITTLE_ENDIAN: <, BIG_ENDIAN: >)
-        @type  format:     String
-        @param format:     (Optional, def=binary) Output format, "binary" or "ascii"
-        @type  inclusive:  Boolean
-        @param inclusive:  (Optional, def=False) Should the sizer count its own length?
-        @type  signed:     Boolean
-        @param signed:     (Optional, def=False) Make size signed vs. unsigned (applicable only with format="ascii")
-        @type  math:       Function
-        @param math:       (Optional, def=None) Apply the mathematical operations defined in this function to the size
-        @type  fuzzable:   Boolean
-        @param fuzzable:   (Optional, def=False) Enable/disable fuzzing of this sizer
-        @type  name:       String
-        @param name:       Name of this sizer field
-        '''
-
-        self.block_name    = block_name
-        self.request       = request
-        self.offset        = offset
-        self.length        = length
-        self.endian        = endian
-        self.format        = format
-        self.inclusive     = inclusive
-        self.signed        = signed
-        self.math          = math
-        self.fuzzable      = fuzzable
-        self.name          = name
-
-        self.original_value = "N/A"    # for get_primitive
-        self.s_type         = "size"   # for ease of object identification
-        self.bit_field      = primitives.bit_field(0, self.length*8, endian=self.endian, format=self.format, signed=self.signed)
-        self.rendered       = ""
-        self.fuzz_complete  = self.bit_field.fuzz_complete
-        self.fuzz_library   = self.bit_field.fuzz_library
-        self.mutant_index   = self.bit_field.mutant_index
-        self.value          = self.bit_field.value
-
-        if self.math == None:
-            self.math = lambda (x): x
->>>>>>> 3bce87a1
 
         self.block_name = block_name
         self.request = request
+        self.offset = offset
         self.length = length
         self.endian = endian
         self.format = output_format
@@ -863,15 +804,9 @@
             else:
                 self_size = 0
 
-<<<<<<< HEAD
             block = self.request.closed_blocks[self.block_name]
-            self.bit_field.value = self.math(len(block.rendered) + self_size)
+            self.bit_field.value = self.math(len(block.rendered) + self_size + self.offset)
             self.rendered = self.bit_field.render()
-=======
-            block                = self.request.closed_blocks[self.block_name]
-            self.bit_field.value = self.math(len(block.rendered) + self_size + self.offset)
-            self.rendered        = self.bit_field.render()
->>>>>>> 3bce87a1
 
         # otherwise, add this sizer block to the requests callback list.
         else:
