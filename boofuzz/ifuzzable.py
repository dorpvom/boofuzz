--- conflicted
+++ resolved
@@ -58,17 +58,13 @@
         """If False, this element should not be mutated in normal fuzzing."""
         return
 
-<<<<<<< HEAD
     @abc.abstractproperty
     def mutations(self):
         """Yields mutations."""
         return
 
-    @abc.abstractproperty
-=======
     @property
     @abc.abstractmethod
->>>>>>> 860c421e
     def mutant_index(self):
         """Index of current mutation. 0 => normal value. 1 => first mutation.
         """
