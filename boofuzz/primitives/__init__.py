# Import blocks at this level for API backwards compatibility.
from .base_primitive import BasePrimitive
from .bit_field import BitField
from .byte import Byte
from .bytes import Bytes
from .delim import Delim
from .dword import DWord
from .from_file import FromFile
from .group import Group
from .mirror import Mirror
from .qword import QWord
from .random_data import RandomData
from .static import Static
from .string import String
from .word import Word

<<<<<<< HEAD
__all__ = ['BasePrimitive', 'BitField', 'Byte', 'Bytes', 'Delim', 'DWord', 'FromFile', 'Group', 'QWord', 'RandomData',
           'Static', 'String', 'Word', 'Mirror']
=======
__all__ = [
    "BasePrimitive",
    "BitField",
    "Byte",
    "Delim",
    "DWord",
    "FromFile",
    "Group",
    "Mirror",
    "QWord",
    "RandomData",
    "Static",
    "String",
    "Word",
]
>>>>>>> 47319060
<|MERGE_RESOLUTION|>--- conflicted
+++ resolved
@@ -14,14 +14,11 @@
 from .string import String
 from .word import Word
 
-<<<<<<< HEAD
-__all__ = ['BasePrimitive', 'BitField', 'Byte', 'Bytes', 'Delim', 'DWord', 'FromFile', 'Group', 'QWord', 'RandomData',
-           'Static', 'String', 'Word', 'Mirror']
-=======
 __all__ = [
     "BasePrimitive",
     "BitField",
     "Byte",
+    "Bytes",
     "Delim",
     "DWord",
     "FromFile",
@@ -32,5 +29,4 @@
     "Static",
     "String",
     "Word",
-]
->>>>>>> 47319060
+]