--- conflicted
+++ resolved
@@ -442,7 +442,6 @@
             raise
 
 
-<<<<<<< HEAD
 def get_boofuzz_version(boofuzz_class):
     """
     Parses __init__.py for a version string and returns it like 'v0.0.0'
@@ -461,7 +460,8 @@
             if line.find("__version__ = ") != -1:
                 version = 'v' + re.search("\'(.*?)\'", line).group(1)
     return version
-=======
+
+
 def str_to_bytes(value):
     result = value
     # if python2, str is alread bytes compatible        
@@ -469,5 +469,4 @@
         if isinstance(value, six.text_type):
             temp = [bytes([ord(i)]) for i in value] 
             result = six.binary_type().join(temp)
-    return result
->>>>>>> 4e89dbae
+    return result