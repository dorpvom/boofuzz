from __future__ import absolute_import

import functools

import six
from past.builtins import map

from . import blocks, exception, legos, pedrpc, primitives
from .blocks import Block, Checksum, Repeat, Request, REQUESTS, Size
from .constants import BIG_ENDIAN, DEFAULT_PROCMON_PORT, LITTLE_ENDIAN
from .event_hook import EventHook
from .exception import MustImplementException, SizerNotUtilizedError, SullyRuntimeError
from .fuzz_logger import FuzzLogger
from .fuzz_logger_csv import FuzzLoggerCsv
from .fuzz_logger_curses import FuzzLoggerCurses
from .fuzz_logger_text import FuzzLoggerText
from .ifuzz_logger import IFuzzLogger
from .ifuzz_logger_backend import IFuzzLoggerBackend
from .itarget_connection import ITargetConnection
<<<<<<< HEAD
from .primitives import (BasePrimitive, BitField, Byte, Bytes, Delim, DWord, FromFile, Group, Mirror, QWord, RandomData,
                         Static, String, Word)
=======
from .primitives import (
    BasePrimitive,
    BitField,
    Byte,
    Delim,
    DWord,
    FromFile,
    Group,
    Mirror,
    QWord,
    RandomData,
    Static,
    String,
    Word,
)
>>>>>>> 47319060
from .serial_connection import SerialConnection
from .sessions import open_test_run, Session, Target
from .socket_connection import SocketConnection

<<<<<<< HEAD
__all__ = ['blocks', 'legos', 'pedrpc', 'primitives', 'exception',
           'REQUESTS', 'Block', 'Checksum', 'Repeat', 'Request', 'Size',
           'BIG_ENDIAN', 'LITTLE_ENDIAN', 'DEFAULT_PROCMON_PORT',
           'EventHook',
           'FuzzLogger', 'FuzzLoggerCsv', 'FuzzLoggerText', 'FuzzLoggerCurses', 'IFuzzLogger', 'IFuzzLoggerBackend',
           'ITargetConnection',
           'BasePrimitive', 'Delim', 'Group', 'RandomData', 'Static', 'String', 'BitField', 'Byte', 'Bytes',
           'Word', 'DWord', 'QWord',
           'FromFile', 'Mirror',
           'SerialConnection', 'SocketConnection',
           'Session', 'Target', 'open_test_run',
           'SullyRuntimeError', 'SizerNotUtilizedError', 'MustImplementException',
           's_get',
           's_initialize',
           's_mutate',
           's_num_mutations',
           's_render',
           's_switch',
           's_block', 's_block_start', 's_block_end',
           's_checksum',
           's_repeat', 's_repeater',
           's_size', 's_sizer',
           's_update',
           's_binary',
           's_delim',
           's_group',
           's_lego',
           's_random',
           's_static', 's_dunno', 's_raw', 's_unknown',
           's_mirror',
           's_string',
           's_from_file',
           's_bit_field', 's_bit', 's_bits',
           's_byte', 's_char',
           's_bytes',
           's_word', 's_short',
           's_dword', 's_long', 's_int',
           's_qword', 's_double',
           's_intelword',
           's_bigword',
           's_cstring',
           's_hex_dump'
           ]

__version__ = '0.1.5'
=======
__all__ = [
    "BasePrimitive",
    "BIG_ENDIAN",
    "BitField",
    "Block",
    "blocks",
    "Byte",
    "Checksum",
    "DEFAULT_PROCMON_PORT",
    "Delim",
    "DWord",
    "EventHook",
    "exception",
    "FromFile",
    "FuzzLogger",
    "FuzzLoggerCsv",
    "FuzzLoggerCurses",
    "FuzzLoggerText",
    "Group",
    "IFuzzLogger",
    "IFuzzLoggerBackend",
    "ITargetConnection",
    "legos",
    "LITTLE_ENDIAN",
    "Mirror",
    "MustImplementException",
    "open_test_run",
    "pedrpc",
    "primitives",
    "QWord",
    "RandomData",
    "Repeat",
    "Request",
    "REQUESTS",
    "s_bigword",
    "s_binary",
    "s_bit",
    "s_bit_field",
    "s_bits",
    "s_block",
    "s_block_end",
    "s_block_start",
    "s_byte",
    "s_char",
    "s_checksum",
    "s_cstring",
    "s_delim",
    "s_double",
    "s_dunno",
    "s_dword",
    "s_from_file",
    "s_get",
    "s_group",
    "s_hex_dump",
    "s_initialize",
    "s_int",
    "s_intelword",
    "s_lego",
    "s_long",
    "s_mirror",
    "s_mutate",
    "s_num_mutations",
    "s_qword",
    "s_random",
    "s_raw",
    "s_render",
    "s_repeat",
    "s_repeater",
    "s_short",
    "s_size",
    "s_sizer",
    "s_static",
    "s_string",
    "s_switch",
    "s_unknown",
    "s_update",
    "s_word",
    "SerialConnection",
    "Session",
    "Size",
    "SizerNotUtilizedError",
    "SocketConnection",
    "Static",
    "String",
    "SullyRuntimeError",
    "Target",
    "Word",
]

__version__ = "0.1.5"
>>>>>>> 47319060


# REQUEST MANAGEMENT
def s_get(name=None):
    """
    Return the request with the specified name or the current request if name is not specified. Use this to switch from
    global function style request manipulation to direct object manipulation. Example::

        req = s_get("HTTP BASIC")
        print(req.num_mutations())

    The selected request is also set as the default current. (ie: s_switch(name) is implied).

    :type  name: str
    :param name: (Optional, def=None) Name of request to return or current request if name is None.

    :rtype:  blocks.request
    :return: The requested request.
    """

    if not name:
        return blocks.CURRENT

    # ensure this gotten request is the new current.
    s_switch(name)

    if name not in blocks.REQUESTS:
        raise exception.SullyRuntimeError("blocks.REQUESTS NOT FOUND: %s" % name)

    return blocks.REQUESTS[name]


def s_initialize(name):
    """
    Initialize a new block request. All blocks / primitives generated after this call apply to the named request.
    Use s_switch() to jump between factories.

    :type  name: str
    :param name: Name of request
    """
    if name in blocks.REQUESTS:
        raise exception.SullyRuntimeError("blocks.REQUESTS ALREADY EXISTS: %s" % name)

    blocks.REQUESTS[name] = Request(name)
    blocks.CURRENT = blocks.REQUESTS[name]


def s_mutate():
    """
    Mutate the current request and return False if mutations are exhausted, in which case the request has been reverted
    back to its normal form.

    :rtype:  bool
    :return: True on mutation success, False if mutations exhausted.
    """
    return blocks.CURRENT.mutate()


def s_num_mutations():
    """
    Determine the number of repetitions we will be making.

    :rtype:  int
    :return: Number of mutated forms this primitive can take.
    """

    return blocks.CURRENT.num_mutations()


def s_render():
    """
    Render out and return the entire contents of the current request.

    :rtype:  Raw
    :return: Rendered contents
    """

    return blocks.CURRENT.render()


def s_switch(name):
    """
    Change the current request to the one specified by "name".

    :type  name: str
    :param name: Name of request
    """

    if name not in blocks.REQUESTS:
        raise exception.SullyRuntimeError("blocks.REQUESTS NOT FOUND: %s" % name)

    blocks.CURRENT = blocks.REQUESTS[name]


# ## BLOCK MANAGEMENT


def s_block(name, group=None, encoder=None, dep=None, dep_value=None, dep_values=(), dep_compare="=="):
    """
    Open a new block under the current request. The returned instance supports the "with" interface so it will
    be automatically closed for you::

        with s_block("header"):
            s_static("\\x00\\x01")
            if s_block_start("body"):
                ...

    :type  name:        str
    :param name:        Name of block being opened
    :type  group:       str
    :param group:       (Optional, def=None) Name of group to associate this block with
    :type  encoder:     Function Pointer
    :param encoder:     (Optional, def=None) Optional pointer to a function to pass rendered data to prior to return
    :type  dep:         str
    :param dep:         (Optional, def=None) Optional primitive whose specific value this block is dependant on
    :type  dep_value:   Mixed
    :param dep_value:   (Optional, def=None) Value that field "dep" must contain for block to be rendered
    :type  dep_values:  List of Mixed Types
    :param dep_values:  (Optional, def=[]) Values that field "dep" may contain for block to be rendered
    :type  dep_compare: str
    :param dep_compare: (Optional, def="==") Comparison method to use on dependency (==, !=, >, >=, <, <=)
    """

    class ScopedBlock(Block):
        def __init__(self, block):
            self.block = block

        def __enter__(self):
            """
            Setup before entering the "with" statement body
            """
            return self.block

        def __exit__(self, type, value, traceback):
            """
            Cleanup after executing the "with" statement body
            """
            # Automagically close the block when exiting the "with" statement
            s_block_end()

    block = s_block_start(name, group, encoder, dep, dep_value, dep_values, dep_compare)

    return ScopedBlock(block)


def s_block_start(name, *args, **kwargs):
    """
    Open a new block under the current request. This routine always returns an instance so you can make your fuzzer
    pretty with indenting::

        if s_block_start("header"):
            s_static("\\x00\\x01")
            if s_block_start("body"):
                ...
        s_block_close()

    :note Prefer using s_block to this function directly
    :see s_block
    """
    block = Block(name, blocks.CURRENT, *args, **kwargs)
    blocks.CURRENT.push(block)

    return block


# noinspection PyUnusedLocal
def s_block_end(name=None):
    """
    Close the last opened block. Optionally specify the name of the block being closed (purely for aesthetic purposes).

    :type  name: str
    :param name: (Optional, def=None) Name of block to closed.
    """
    blocks.CURRENT.pop()


def s_checksum(
    block_name,
    algorithm="crc32",
    length=0,
    endian=LITTLE_ENDIAN,
    fuzzable=True,
    name=None,
    ipv4_src_block_name=None,
    ipv4_dst_block_name=None,
):
    """
    Create a checksum block bound to the block with the specified name. You *can not* create a checksum for any
    currently open blocks.

    :type  block_name: str
    :param block_name: Name of block to apply sizer to

    :type  algorithm:  str
    :param algorithm:  (Optional, def=crc32) Checksum algorithm to use. (crc32, adler32, md5, sha1, ipv4, udp)

    :type  length:     int
    :param length:     (Optional, def=0) NOT IMPLEMENTED. Length of checksum, specify 0 to auto-calculate

    :type  endian:     Character
    :param endian:     (Optional, def=LITTLE_ENDIAN) Endianness of the bit field (LITTLE_ENDIAN: <, BIG_ENDIAN: >)

    :type  fuzzable:   bool
    :param fuzzable:   (Optional, def=True) Enable/disable fuzzing.

    :type  name:       str
    :param name:       Name of this checksum field

    :type ipv4_src_block_name: str
    :param ipv4_src_block_name: Required for 'udp' algorithm. Name of block yielding IPv4 source address.

    :type ipv4_dst_block_name: str
    :param ipv4_dst_block_name: Required for 'udp' algorithm. Name of block yielding IPv4 destination address.
    """

    # you can't add a checksum for a block currently in the stack.
    if block_name in blocks.CURRENT.block_stack:
        raise exception.SullyRuntimeError("CAN N0T ADD A CHECKSUM FOR A BLOCK CURRENTLY IN THE STACK")

    checksum = Checksum(
        block_name,
        blocks.CURRENT,
        algorithm,
        length,
        endian,
        fuzzable,
        name,
        ipv4_src_block_name=ipv4_src_block_name,
        ipv4_dst_block_name=ipv4_dst_block_name,
    )
    blocks.CURRENT.push(checksum)


def s_repeat(block_name, min_reps=0, max_reps=None, step=1, variable=None, fuzzable=True, name=None):
    """
    Repeat the rendered contents of the specified block cycling from min_reps to max_reps counting by step. By
    default renders to nothing. This block modifier is useful for fuzzing overflows in table entries. This block
    modifier MUST come after the block it is being applied to.

    :see: Aliases: s_repeater()

    :type  block_name: str
    :param block_name: Name of block to apply sizer to
    :type  min_reps:   int
    :param min_reps:   (Optional, def=0) Minimum number of block repetitions
    :type  max_reps:   int
    :param max_reps:   (Optional, def=None) Maximum number of block repetitions
    :type  step:       int
    :param step:       (Optional, def=1) Step count between min and max reps
    :type  variable:   Sulley Integer Primitive
    :param variable:   (Optional, def=None) An integer primitive which will specify the number of repitions
    :type  fuzzable:   bool
    :param fuzzable:   (Optional, def=True) Enable/disable fuzzing of this primitive
    :type  name:       str
    :param name:       (Optional, def=None) Specifying a name gives you direct access to a primitive
    """

    repeat = Repeat(block_name, blocks.CURRENT, min_reps, max_reps, step, variable, fuzzable, name)
    blocks.CURRENT.push(repeat)


def s_size(
    block_name,
    offset=0,
    length=4,
    endian=LITTLE_ENDIAN,
    output_format="binary",
    inclusive=False,
    signed=False,
    math=None,
    fuzzable=True,
    name=None,
):
    """
    Create a sizer block bound to the block with the specified name. You *can not* create a sizer for any
    currently open blocks.

    :see: Aliases: s_sizer()

    :type  block_name:    str
    :param block_name:    Name of block to apply sizer to
    :type  offset:        int
    :param offset:        (Optional, def=0) Offset to calculated size of block
    :type  length:        int
    :param length:        (Optional, def=4) Length of sizer
    :type  endian:        Character
    :param endian:        (Optional, def=LITTLE_ENDIAN) Endianess of the bit field (LITTLE_ENDIAN: <, BIG_ENDIAN: >)
    :type  output_format: str
    :param output_format: (Optional, def=binary) Output format, "binary" or "ascii"
    :type  inclusive:     bool
    :param inclusive:     (Optional, def=False) Should the sizer count its own length?
    :type  signed:        bool
    :param signed:        (Optional, def=False) Make size signed vs. unsigned (applicable only with format="ascii")
    :type  math:          Function
    :param math:          (Optional, def=None) Apply the mathematical operations defined in this function to the size
    :type  fuzzable:      bool
    :param fuzzable:      (Optional, def=True) Enable/disable fuzzing of this sizer
    :type  name:          str
    :param name:          Name of this sizer field
    """

    # you can't add a size for a block currently in the stack.
    if block_name in blocks.CURRENT.block_stack:
        raise exception.SullyRuntimeError("CAN NOT ADD A SIZE FOR A BLOCK CURRENTLY IN THE STACK")

    size = Size(
        block_name, blocks.CURRENT, offset, length, endian, output_format, inclusive, signed, math, fuzzable, name
    )
    blocks.CURRENT.push(size)


def s_update(name, value):
    """
    Update the value of the named primitive in the currently open request.

    :type  name:  str
    :param name:  Name of object whose value we wish to update
    :type  value: Mixed
    :param value: Updated value
    """

    if name not in map(lambda o: o.name, blocks.CURRENT.walk()):
        raise exception.SullyRuntimeError("NO OBJECT WITH NAME '%s' FOUND IN CURRENT REQUEST" % name)

    blocks.CURRENT.names[name].value = value


# PRIMITIVES


def s_binary(value, name=None):
    """
    Parse a variable format binary string into a static value and push it onto the current block stack.

    :type  value: str
    :param value: Variable format binary string
    :type  name:  str
    :param name:  (Optional, def=None) Specifying a name gives you direct access to a primitive
    """

    # parse the binary string into.
    parsed = value
    parsed = parsed.replace(" ", "")
    parsed = parsed.replace("\t", "")
    parsed = parsed.replace("\r", "")
    parsed = parsed.replace("\n", "")
    parsed = parsed.replace(",", "")
    parsed = parsed.replace("0x", "")
    parsed = parsed.replace("\\x", "")

    value = b""
    while parsed:
        pair = parsed[:2]
        parsed = parsed[2:]

        value += six.int2byte(int(pair, 16))

    static = primitives.Static(value, name)
    blocks.CURRENT.push(static)


def s_delim(value, fuzzable=True, name=None):
    """
    Push a delimiter onto the current block stack.

    :type  value:    Character
    :param value:    Original value
    :type  fuzzable: bool
    :param fuzzable: (Optional, def=True) Enable/disable fuzzing of this primitive
    :type  name:     str
    :param name:     (Optional, def=None) Specifying a name gives you direct access to a primitive
    """

    delim = primitives.Delim(value, fuzzable, name)
    blocks.CURRENT.push(delim)


def s_group(name, values, default_value=None):
    """
    This primitive represents a list of static values, stepping through each one on mutation. You can tie a block
    to a group primitive to specify that the block should cycle through all possible mutations for *each* value
    within the group. The group primitive is useful for example for representing a list of valid opcodes.

    :type  name:            str
    :param name:            Name of group
    :type  values:          List or raw data
    :param values:          List of possible raw values this group can take.

    :param default_value:   (Optional, def=None) Specifying a value when fuzzing() is complete
    """

    group = primitives.Group(name, values, default_value)
    blocks.CURRENT.push(group)


# noinspection PyCallingNonCallable
def s_lego(lego_type, value=None, options=()):
    """
    Legos are pre-built blocks... TODO: finish this doc

    :type  lego_type:   str
    :param lego_type:   Function that represents a lego

    :param value:       Original value

    :param options:     Options to pass to lego.
    """

    # as legos are blocks they must have a name.
    # generate a unique name for this lego.
    name = "LEGO_%08x" % len(blocks.CURRENT.names)

    if lego_type not in legos.BIN:
        raise exception.SullyRuntimeError("INVALID LEGO TYPE SPECIFIED: %s" % lego_type)
    lego = legos.BIN[lego_type](name, blocks.CURRENT, value, options)

    # push the lego onto the stack and immediately pop to close the block.
    blocks.CURRENT.push(lego)
    blocks.CURRENT.pop()


def s_random(value, min_length, max_length, num_mutations=25, fuzzable=True, step=None, name=None):
    """
    Generate a random chunk of data while maintaining a copy of the original. A random length range can be specified.
    For a static length, set min/max length to be the same.

    :type  value:         Raw
    :param value:         Original value
    :type  min_length:    int
    :param min_length:    Minimum length of random block
    :type  max_length:    int
    :param max_length:    Maximum length of random block
    :type  num_mutations: int
    :param num_mutations: (Optional, def=25) Number of mutations to make before reverting to default
    :type  fuzzable:      bool
    :param fuzzable:      (Optional, def=True) Enable/disable fuzzing of this primitive
    :type  step:          int
    :param step:          (Optional, def=None) If not null, step count between min and max reps, otherwise random
    :type  name:          str
    :param name:          (Optional, def=None) Specifying a name gives you direct access to a primitive
    """

    random_data = primitives.RandomData(value, min_length, max_length, num_mutations, fuzzable, step, name)
    blocks.CURRENT.push(random_data)


def s_static(value, name=None):
    """
    Push a static value onto the current block stack.

    :see: Aliases: s_dunno(), s_raw(), s_unknown()

    :type  value: Raw
    :param value: Raw static data
    :type  name:  str
    :param name:  (Optional, def=None) Specifying a name gives you direct access to a primitive
    """

    static = primitives.Static(value, name)
    blocks.CURRENT.push(static)


def s_mirror(primitive_name, name=None):
    """
    Push a mirror of another primitive onto the current block stack.

    :type primitive_name:   str
    :param primitive_name:  Name of target primitive
    :type name:             str
    :param name:            (Optional, def=None) Name of current primitive
    """
    if primitive_name not in blocks.CURRENT.names:
        raise exception.SullyRuntimeError("CAN NOT ADD A MIRROR FOR A NON-EXIST PRIMITIVE CURRENTLY")

    mirror = primitives.Mirror(primitive_name, blocks.CURRENT, name)
    blocks.CURRENT.push(mirror)


def s_string(value, size=-1, padding=b"\x00", encoding="ascii", fuzzable=True, max_len=0, name=None):
    """
    Push a string onto the current block stack.

    :type  value:    str
    :param value:    Default string value
    :type  size:     int
    :param size:     (Optional, def=-1) Static size of this field, leave -1 for dynamic.
    :type  padding:  Character
    :param padding:  (Optional, def="\\x00") Value to use as padding to fill static field size.
    :type  encoding: str
    :param encoding: (Optonal, def="ascii") String encoding, ex: utf_16_le for Microsoft Unicode.
    :type  fuzzable: bool
    :param fuzzable: (Optional, def=True) Enable/disable fuzzing of this primitive
    :type  max_len:  int
    :param max_len:  (Optional, def=0) Maximum string length
    :type  name:     str
    :param name:     (Optional, def=None) Specifying a name gives you direct access to a primitive
    """

    s = primitives.String(value, size, padding, encoding, fuzzable, max_len, name)
    blocks.CURRENT.push(s)


def s_from_file(value, encoding="ascii", fuzzable=True, max_len=0, name=None, filename=None):
    """
    Push a value from file onto the current block stack.

    :type  value:    str
    :param value:    Default string value
    :type  encoding: str
    :param encoding: (Optonal, def="ascii") String encoding, ex: utf_16_le for Microsoft Unicode.
    :type  fuzzable: bool
    :param fuzzable: (Optional, def=True) Enable/disable fuzzing of this primitive
    :type  max_len:  int
    :param max_len:  (Optional, def=0) Maximum string length
    :type  name:     str
    :param name:     (Optional, def=None) Specifying a name gives you direct access to a primitive
    :type  filename: str
    :param filename: (Mandatory) Specify filename where to read fuzz list
    """

    s = primitives.FromFile(value, encoding, fuzzable, max_len, name, filename)
    blocks.CURRENT.push(s)


# noinspection PyTypeChecker
def s_bit_field(
    value, width, endian=LITTLE_ENDIAN, output_format="binary", signed=False, full_range=False, fuzzable=True, name=None
):
    """
    Push a variable length bit field onto the current block stack.

    :see: Aliases: s_bit(), s_bits()

    :type  value:          int
    :param value:          Default integer value
    :type  width:          int
    :param width:          Width of bit fields
    :type  endian:         Character
    :param endian:         (Optional, def=LITTLE_ENDIAN) Endianess of the bit field (LITTLE_ENDIAN: <, BIG_ENDIAN: >)
    :type  output_format:  str
    :param output_format:  (Optional, def=binary) Output format, "binary" or "ascii"
    :type  signed:         bool
    :param signed:         (Optional, def=False) Make size signed vs. unsigned (applicable only with format="ascii")
    :type  full_range:     bool
    :param full_range:     (Optional, def=False) If enabled the field mutates through *all* possible values.
    :type  fuzzable:       bool
    :param fuzzable:       (Optional, def=True) Enable/disable fuzzing of this primitive
    :type  name:           str
    :param name:           (Optional, def=None) Specifying a name gives you direct access to a primitive
    """

    bit_field = primitives.BitField(value, width, None, endian, output_format, signed, full_range, fuzzable, name)
    blocks.CURRENT.push(bit_field)


def s_byte(
    value, endian=LITTLE_ENDIAN, output_format="binary", signed=False, full_range=False, fuzzable=True, name=None
):
    """
    Push a byte onto the current block stack.

    :see: Aliases: s_char()

    :type  value:         int|str
    :param value:         Default integer value
    :type  endian:        Character
    :param endian:        (Optional, def=LITTLE_ENDIAN) Endianess of the bit field (LITTLE_ENDIAN: <, BIG_ENDIAN: >)
    :type  output_format: str
    :param output_format: (Optional, def=binary) Output format, "binary" or "ascii"
    :type  signed:        bool
    :param signed:        (Optional, def=False) Make size signed vs. unsigned (applicable only with format="ascii")
    :type  full_range:    bool
    :param full_range:    (Optional, def=False) If enabled the field mutates through *all* possible values.
    :type  fuzzable:      bool
    :param fuzzable:      (Optional, def=True) Enable/disable fuzzing of this primitive
    :type  name:          str
    :param name:          (Optional, def=None) Specifying a name gives you direct access to a primitive
    """

    byte = primitives.Byte(value, endian, output_format, signed, full_range, fuzzable, name)
    blocks.CURRENT.push(byte)


<<<<<<< HEAD
def s_bytes(value, size=None, padding=six.binary_type(b"\x00"), fuzzable=True, max_len=None, name=None):
    """
    Pushes a bytes field onto the current block stack.

    @type  value:                          bytes
    @param value:                          Default string value
    @type  size:                           int
    @param size:                           (Optional, def=None) Static size of this field, leave None for dynamic.
    @type  padding:                        chr
    @param padding:                        (Optional, def=b"\\x00") Value to use as padding to fill static field size.
    @type  fuzzable:                       bool
    @param fuzzable:                       (Optional, def=True) Enable/disable fuzzing of this primitive
    @type  max_len:                        int
    @param max_len:                        (Optional, def=None) Maximum string length
    @type  name:                           str
    @param name:                           (Optional, def=None) Specifying a name gives you direct access to a primitive
    """

    _bytes = primitives.Bytes(value, size, padding, fuzzable, max_len, name)
    blocks.CURRENT.push(_bytes)


def s_word(value, endian=LITTLE_ENDIAN, output_format="binary", signed=False, full_range=False, fuzzable=True,
           name=None):
=======
def s_word(
    value, endian=LITTLE_ENDIAN, output_format="binary", signed=False, full_range=False, fuzzable=True, name=None
):
>>>>>>> 47319060
    """
    Push a word onto the current block stack.

    :see: Aliases: s_short()

    :type  value:         int
    :param value:         Default integer value
    :type  endian:        chr
    :param endian:        (Optional, def=LITTLE_ENDIAN) Endianess of the bit field (LITTLE_ENDIAN: <, BIG_ENDIAN: >)
    :type  output_format: str
    :param output_format: (Optional, def=binary) Output format, "binary" or "ascii"
    :type  signed:        bool
    :param signed:        (Optional, def=False) Make size signed vs. unsigned (applicable only with format="ascii")
    :type  full_range:    bool
    :param full_range:    (Optional, def=False) If enabled the field mutates through *all* possible values.
    :type  fuzzable:      bool
    :param fuzzable:      (Optional, def=True) Enable/disable fuzzing of this primitive
    :type  name:          str
    :param name:          (Optional, def=None) Specifying a name gives you direct access to a primitive
    """

    word = primitives.Word(value, endian, output_format, signed, full_range, fuzzable, name)
    blocks.CURRENT.push(word)


def s_dword(
    value, endian=LITTLE_ENDIAN, output_format="binary", signed=False, full_range=False, fuzzable=True, name=None
):
    """
    Push a double word onto the current block stack.

    :see: Aliases: s_long(), s_int()

    :type  value:         int
    :param value:         Default integer value
    :type  endian:        Character
    :param endian:        (Optional, def=LITTLE_ENDIAN) Endianess of the bit field (LITTLE_ENDIAN: <, BIG_ENDIAN: >)
    :type  output_format: str
    :param output_format: (Optional, def=binary) Output format, "binary" or "ascii"
    :type  signed:        bool
    :param signed:        (Optional, def=False) Make size signed vs. unsigned (applicable only with format="ascii")
    :type  full_range:    bool
    :param full_range:    (Optional, def=False) If enabled the field mutates through *all* possible values.
    :type  fuzzable:      bool
    :param fuzzable:      (Optional, def=True) Enable/disable fuzzing of this primitive
    :type  name:          str
    :param name:          (Optional, def=None) Specifying a name gives you direct access to a primitive
    """

    dword = primitives.DWord(value, endian, output_format, signed, full_range, fuzzable, name)
    blocks.CURRENT.push(dword)


def s_qword(
    value, endian=LITTLE_ENDIAN, output_format="binary", signed=False, full_range=False, fuzzable=True, name=None
):
    """
    Push a quad word onto the current block stack.

    :see: Aliases: s_double()

    :type  value:         int
    :param value:         Default integer value
    :type  endian:        Character
    :param endian:        (Optional, def=LITTLE_ENDIAN) Endianess of the bit field (LITTLE_ENDIAN: <, BIG_ENDIAN: >)
    :type  output_format: str
    :param output_format: (Optional, def=binary) Output format, "binary" or "ascii"
    :type  signed:        bool
    :param signed:        (Optional, def=False) Make size signed vs. unsigned (applicable only with format="ascii")
    :type  full_range:    bool
    :param full_range:    (Optional, def=False) If enabled the field mutates through *all* possible values.
    :type  fuzzable:      bool
    :param fuzzable:      (Optional, def=True) Enable/disable fuzzing of this primitive
    :type  name:          str
    :param name:          (Optional, def=None) Specifying a name gives you direct access to a primitive
    """

    qword = primitives.QWord(value, endian, output_format, signed, full_range, fuzzable, name)
    blocks.CURRENT.push(qword)


# ALIASES


s_dunno = s_raw = s_unknown = s_static
s_sizer = s_size
s_bit = s_bits = s_bit_field
s_char = s_byte
s_short = s_word
s_long = s_int = s_dword
s_double = s_qword
s_repeater = s_repeat


def s_intelword(*args, **kwargs):
    defaults = {"endian": "LITTLE_ENDIAN"}
    defaults.update(kwargs)
    return s_long(*args, **defaults)


def s_intelhalfword(*args, **kwargs):
    defaults = {"endian": "LITTLE_ENDIAN"}
    defaults.update(kwargs)
    return s_short(*args, **defaults)


def s_bigword(*args, **kwargs):
    defaults = {"endian": "BIG_ENDIAN"}
    defaults.update(kwargs)
    return s_long(*args, **defaults)


def s_cstring(x):
    s_string(x)
    s_static("\x00")


# Not implemented aliases yet
def not_impl(alias, *args, **kwargs):
    raise NotImplementedError("%s isn't implemented yet. Args -> %s. Kwargs -> %s" % (alias, args, kwargs))


s_string_lf = functools.partial(not_impl, "s_string_lf")
s_string_or_env = functools.partial(not_impl, "s_string_or_env")
s_string_repeat = functools.partial(not_impl, "s_string_repeat")
s_string_variable = functools.partial(not_impl, "s_string_variable")
s_string_variables = functools.partial(not_impl, "s_string_variables")
s_binary_repeat = functools.partial(not_impl, "s_binary_repeat")
s_unistring_variable = functools.partial(not_impl, "s_unistring_variable")
s_xdr_string = functools.partial(not_impl, "s_xdr_string")


def no_sizer(*args, **kwargs):
    _ = kwargs  # just making the function univesral
    raise exception.SizerNotUtilizedError("Use the s_size primitive for including sizes. Args -> %s" % args)


# A bunch of un-defined primitives from SPIKE
s_binary_block_size_intel_halfword_plus_variable = no_sizer
s_binary_block_size_halfword_bigendian_variable = no_sizer
s_binary_block_size_word_bigendian_plussome = no_sizer
s_binary_block_size_word_bigendian_variable = no_sizer
s_binary_block_size_halfword_bigendian_mult = no_sizer
s_binary_block_size_intel_halfword_variable = no_sizer
s_binary_block_size_intel_halfword_mult = no_sizer
s_binary_block_size_intel_halfword_plus = no_sizer
s_binary_block_size_halfword_bigendian = no_sizer
s_binary_block_size_word_intel_mult_plus = no_sizer
s_binary_block_size_intel_word_variable = no_sizer
s_binary_block_size_word_bigendian_mult = no_sizer
s_blocksize_unsigned_string_variable = no_sizer
s_binary_block_size_intel_word_plus = no_sizer
s_binary_block_size_intel_halfword = no_sizer
s_binary_block_size_word_bigendian = no_sizer
s_blocksize_signed_string_variable = no_sizer
s_binary_block_size_byte_variable = no_sizer
s_binary_block_size_intel_word = no_sizer
s_binary_block_size_byte_plus = no_sizer
s_binary_block_size_byte_mult = no_sizer
s_blocksize_asciihex_variable = no_sizer
s_binary_block_size_byte = no_sizer
s_blocksize_asciihex = no_sizer
s_blocksize_string = no_sizer


# MISC


def s_hex_dump(data, addr=0):
    """
    Return the hex dump of the supplied data starting at the offset address specified.

    :type  data: Raw
    :param data: Data to show hex dump of
    :type  addr: int
    :param addr: (Optional, def=0) Offset to start displaying hex dump addresses from

    :rtype:  str
    :return: Hex dump of raw data
    """

    dump = byte_slice = ""

    for byte in data:
        if addr % 16 == 0:
            dump += " "

            for char in byte_slice:
                if 32 <= ord(char) <= 126:
                    dump += char
                else:
                    dump += "."

            dump += "\n%04x: " % addr
            byte_slice = ""

        dump += "%02x " % ord(byte)
        byte_slice += byte
        addr += 1

    remainder = addr % 16

    if remainder != 0:
        dump += "   " * (16 - remainder) + " "

    for char in byte_slice:
        if 32 <= ord(char) <= 126:
            dump += char
        else:
            dump += "."

    return dump + "\n"<|MERGE_RESOLUTION|>--- conflicted
+++ resolved
@@ -17,14 +17,11 @@
 from .ifuzz_logger import IFuzzLogger
 from .ifuzz_logger_backend import IFuzzLoggerBackend
 from .itarget_connection import ITargetConnection
-<<<<<<< HEAD
-from .primitives import (BasePrimitive, BitField, Byte, Bytes, Delim, DWord, FromFile, Group, Mirror, QWord, RandomData,
-                         Static, String, Word)
-=======
 from .primitives import (
     BasePrimitive,
     BitField,
     Byte,
+    Bytes,
     Delim,
     DWord,
     FromFile,
@@ -36,58 +33,10 @@
     String,
     Word,
 )
->>>>>>> 47319060
 from .serial_connection import SerialConnection
 from .sessions import open_test_run, Session, Target
 from .socket_connection import SocketConnection
 
-<<<<<<< HEAD
-__all__ = ['blocks', 'legos', 'pedrpc', 'primitives', 'exception',
-           'REQUESTS', 'Block', 'Checksum', 'Repeat', 'Request', 'Size',
-           'BIG_ENDIAN', 'LITTLE_ENDIAN', 'DEFAULT_PROCMON_PORT',
-           'EventHook',
-           'FuzzLogger', 'FuzzLoggerCsv', 'FuzzLoggerText', 'FuzzLoggerCurses', 'IFuzzLogger', 'IFuzzLoggerBackend',
-           'ITargetConnection',
-           'BasePrimitive', 'Delim', 'Group', 'RandomData', 'Static', 'String', 'BitField', 'Byte', 'Bytes',
-           'Word', 'DWord', 'QWord',
-           'FromFile', 'Mirror',
-           'SerialConnection', 'SocketConnection',
-           'Session', 'Target', 'open_test_run',
-           'SullyRuntimeError', 'SizerNotUtilizedError', 'MustImplementException',
-           's_get',
-           's_initialize',
-           's_mutate',
-           's_num_mutations',
-           's_render',
-           's_switch',
-           's_block', 's_block_start', 's_block_end',
-           's_checksum',
-           's_repeat', 's_repeater',
-           's_size', 's_sizer',
-           's_update',
-           's_binary',
-           's_delim',
-           's_group',
-           's_lego',
-           's_random',
-           's_static', 's_dunno', 's_raw', 's_unknown',
-           's_mirror',
-           's_string',
-           's_from_file',
-           's_bit_field', 's_bit', 's_bits',
-           's_byte', 's_char',
-           's_bytes',
-           's_word', 's_short',
-           's_dword', 's_long', 's_int',
-           's_qword', 's_double',
-           's_intelword',
-           's_bigword',
-           's_cstring',
-           's_hex_dump'
-           ]
-
-__version__ = '0.1.5'
-=======
 __all__ = [
     "BasePrimitive",
     "BIG_ENDIAN",
@@ -95,6 +44,7 @@
     "Block",
     "blocks",
     "Byte",
+    "Bytes",
     "Checksum",
     "DEFAULT_PROCMON_PORT",
     "Delim",
@@ -131,6 +81,7 @@
     "s_block_end",
     "s_block_start",
     "s_byte",
+    "s_bytes",
     "s_char",
     "s_checksum",
     "s_cstring",
@@ -178,8 +129,6 @@
 ]
 
 __version__ = "0.1.5"
->>>>>>> 47319060
-
 
 # REQUEST MANAGEMENT
 def s_get(name=None):
@@ -761,37 +710,32 @@
     byte = primitives.Byte(value, endian, output_format, signed, full_range, fuzzable, name)
     blocks.CURRENT.push(byte)
 
-
-<<<<<<< HEAD
-def s_bytes(value, size=None, padding=six.binary_type(b"\x00"), fuzzable=True, max_len=None, name=None):
-    """
-    Pushes a bytes field onto the current block stack.
-
-    @type  value:                          bytes
-    @param value:                          Default string value
-    @type  size:                           int
-    @param size:                           (Optional, def=None) Static size of this field, leave None for dynamic.
-    @type  padding:                        chr
-    @param padding:                        (Optional, def=b"\\x00") Value to use as padding to fill static field size.
-    @type  fuzzable:                       bool
-    @param fuzzable:                       (Optional, def=True) Enable/disable fuzzing of this primitive
-    @type  max_len:                        int
-    @param max_len:                        (Optional, def=None) Maximum string length
-    @type  name:                           str
-    @param name:                           (Optional, def=None) Specifying a name gives you direct access to a primitive
+def s_bytes(
+    value, size=None, padding=b"\x00", fuzzable=True, max_len=None, name=None
+):
+    """
+    Push a bytes field onto the current block stack.
+
+    :type  value:        bytes
+    :param value:        Default binary value
+    :type  size:         int
+    :param size:         (Optional, def=None) Static size of this field, leave None for dynamic.
+    :type  padding:      chr
+    :param padding:      (Optional, def=b"\\x00") Value to use as padding to fill static field size.
+    :type  fuzzable:     bool
+    :param fuzzable:     (Optional, def=True) Enable/disable fuzzing of this primitive
+    :type  max_len:      int
+    :param max_len:      (Optional, def=None) Maximum string length
+    :type  name:         str
+    :param name:         (Optional, def=None) Specifying a name gives you direct access to a primitive        
     """
 
     _bytes = primitives.Bytes(value, size, padding, fuzzable, max_len, name)
     blocks.CURRENT.push(_bytes)
 
-
-def s_word(value, endian=LITTLE_ENDIAN, output_format="binary", signed=False, full_range=False, fuzzable=True,
-           name=None):
-=======
 def s_word(
     value, endian=LITTLE_ENDIAN, output_format="binary", signed=False, full_range=False, fuzzable=True, name=None
 ):
->>>>>>> 47319060
     """
     Push a word onto the current block stack.
 
