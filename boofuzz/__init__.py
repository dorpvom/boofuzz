--- conflicted
+++ resolved
@@ -6,13 +6,8 @@
 import six
 from past.builtins import map
 
-<<<<<<< HEAD
-from . import blocks, exception, legos, pedrpc, primitives
+from . import blocks, exception, legos, primitives
 from .blocks import Block, Checksum, Repeat, Request, REQUESTS, Size, Aligned
-=======
-from . import blocks, exception, legos, primitives
-from .blocks import Block, Checksum, Repeat, Request, REQUESTS, Size
->>>>>>> 89bd34ff
 from .connections import (
     BaseSocketConnection,
     ip_constants,
@@ -67,11 +62,8 @@
     asyncio.set_event_loop_policy(asyncio.WindowsSelectorEventLoopPolicy())  # pytype: disable=module-attr
 
 __all__ = [
-<<<<<<< HEAD
     "Aligned",
-=======
     "BaseMonitor",
->>>>>>> 89bd34ff
     "BasePrimitive",
     "BaseSocketConnection",
     "BIG_ENDIAN",
