#!/usr/bin/env python
import ast
import os
import re

from setuptools import setup, find_packages
from io import open

setup_dir = os.path.abspath(os.path.dirname(__file__))


def find_version(*path_elements):
    """Search a file for `__version__ = 'version number'` and return version.

    @param path_elements: Arguments specifying file to search.

    @return: Version number string.
    """
    path = os.path.join(setup_dir, *path_elements)
    for line in open(path):
        for match in re.finditer('__version__\s*=\s(.*)$', line):
            return ast.literal_eval(match.group(1))
    raise RuntimeError("version string not found in {0}".format(path))


setup(
        name='boofuzz',
        version=find_version("boofuzz", "__init__.py"),
        maintainer='Joshua Pereyda',
        maintainer_email='joshua.t.pereyda@gmail.com',
        url='https://github.com/jtpereyda/boofuzz',
        license='GPL',
        packages=find_packages(exclude=['unit_tests', 'requests', 'examples', 'utils', 'web', 'new_examples']),
        package_data={'boofuzz': ['web/templates/*', 'web/static/css/*', 'web/static/js/*']},
        install_requires=[
<<<<<<< HEAD
            'future', 'pyserial', 'pydot', 'tornado~=4.0', 'backports.shutil_get_terminal_size',
=======
            'future', 'pyserial', 'pydot', 'tornado~=4.0', 'six',
>>>>>>> 4e89dbae
            'Flask~=1.0', 'impacket', 'colorama', 'attrs', 'click', 'psutil', 'ldap3==2.5.1'],
        extras_require={
            # This list is duplicated in tox.ini. Make sure to change both!
            'dev': ['tox',
                    'flake8',
                    'check-manifest',
                    'mock',
                    'pytest',
                    'pytest-bdd',
                    'netifaces',
                    'ipaddress',
                    'sphinx'],
        },
        entry_points={
            'console_scripts': ['boo=boofuzz.cli:main'],
        },
        classifiers=[
            'Development Status :: 4 - Beta',
            'Environment :: Console',
            'Intended Audience :: Developers',
            'Intended Audience :: Science/Research',
            'License :: OSI Approved :: MIT License',
            'Natural Language :: English',
            'Operating System :: OS Independent',
            'Programming Language :: Python',
            'Programming Language :: Python :: 2.7',
            'Programming Language :: Python :: 3.6',
            'Topic :: Security',
            'Topic :: Software Development :: Testing :: Traffic Generation',
        ]
)<|MERGE_RESOLUTION|>--- conflicted
+++ resolved
@@ -33,11 +33,7 @@
         packages=find_packages(exclude=['unit_tests', 'requests', 'examples', 'utils', 'web', 'new_examples']),
         package_data={'boofuzz': ['web/templates/*', 'web/static/css/*', 'web/static/js/*']},
         install_requires=[
-<<<<<<< HEAD
-            'future', 'pyserial', 'pydot', 'tornado~=4.0', 'backports.shutil_get_terminal_size',
-=======
-            'future', 'pyserial', 'pydot', 'tornado~=4.0', 'six',
->>>>>>> 4e89dbae
+            'future', 'pyserial', 'pydot', 'tornado~=4.0', 'six', 'backports.shutil_get_terminal_size',
             'Flask~=1.0', 'impacket', 'colorama', 'attrs', 'click', 'psutil', 'ldap3==2.5.1'],
         extras_require={
             # This list is duplicated in tox.ini. Make sure to change both!
