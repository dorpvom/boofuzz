language: python

sudo: required

before_install: sudo sed -i -e 's/^Defaults\tsecure_path.*$//' /etc/sudoers

stages:
  - Test

jobs:
  include:
    - stage: Test
<<<<<<< HEAD
      install: pip install tox
      script: tox --recreate
    - stage: Deploy
      script: skip
=======
      install: pip install tox sphinx .
      script:
        - pip check
        - tox --recreate
        - make -C ./docs dummy
>>>>>>> 12aec7d4
      deploy:
        provider: pypi
        user: jtpereyda
        password:
          secure: GD7YRd2CmeSheZ4A85jVFp/aOLGD75M9WjK/Xc7d99OMBp19porIPbkYi+n+X/CQjl4lzUDVGNfvVZKXGVrY+QPxclfAHHIgb7Tc4nXFOWgaXrvw3LWsSfDreANacC105RGC3siGBkAWnMQgO/Q6N3LDHgy7A7XOa8t6sxedxeu1j0cJa0PmrQnvQy6+G+EpxxgrDphy5vwsIwEwRXRD6+4ekFKG81s7aWL1gvGcic/8JSnhc+jpNkbYrcf3edLT8NyMQlTnoplAYNrCMhPaFkNkstFlJvq2m84WlYUiqkTHOyPla07qaJaGPDt89LqqRISX2SNm2BjG5SqJ+6IkloS3Re83kzWL0kSXr9g4sqeCtsvvOhatEeRWEaOzCEE6pK5feLnagZKUL1ZXPu6ywl+yxxK5jcJE2PklvdMCL2KjdlF4CtMp3yg9a6X6VuPunzoXxVUn0cpj7xqenhMz2nDw1s7ZqFrCQ8ed8Pp+TfbmwZfnZ7GSdvywA4CaapOTLOfP4tWcV9GWiLOo0BjIFMac1tJCsHTjuQeRiUO47hpKGHf8+I7qltzlBJJNf/FGUoSqZjzy4o3zbuzfQHQbo2ueI8aS2C5VjjunbivBjp54eoIiu9rPbZl3uHmMWR74Stch0S2Amfj7d0ovZlaljkWWOf4R0tkuxDCtg+vnsy8=
        distributions: sdist bdist_wheel
        skip_cleanup: true
        on:
          tags: true
          repo: jtpereyda/boofuzz
          branch: master<|MERGE_RESOLUTION|>--- conflicted
+++ resolved
@@ -10,18 +10,8 @@
 jobs:
   include:
     - stage: Test
-<<<<<<< HEAD
       install: pip install tox
       script: tox --recreate
-    - stage: Deploy
-      script: skip
-=======
-      install: pip install tox sphinx .
-      script:
-        - pip check
-        - tox --recreate
-        - make -C ./docs dummy
->>>>>>> 12aec7d4
       deploy:
         provider: pypi
         user: jtpereyda
